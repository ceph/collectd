/**
 * collectd - src/snmp.c
 * Copyright (C) 2007  Florian octo Forster
 *
 * This program is free software; you can redistribute it and/or modify it
 * under the terms of the GNU General Public License as published by the
 * Free Software Foundation; only version 2 of the License is applicable.
 *
 * This program is distributed in the hope that it will be useful, but
 * WITHOUT ANY WARRANTY; without even the implied warranty of
 * MERCHANTABILITY or FITNESS FOR A PARTICULAR PURPOSE.  See the GNU
 * General Public License for more details.
 *
 * You should have received a copy of the GNU General Public License along
 * with this program; if not, write to the Free Software Foundation, Inc.,
 * 51 Franklin St, Fifth Floor, Boston, MA  02110-1301 USA
 *
 * Authors:
 *   Florian octo Forster <octo at verplant.org>
 **/

#include "collectd.h"
#include "common.h"
#include "plugin.h"
#include "utils_complain.h"

#include <pthread.h>

#include <net-snmp/net-snmp-config.h>
#include <net-snmp/net-snmp-includes.h>

/*
 * Private data structes
 */
struct oid_s
{
  oid oid[MAX_OID_LEN];
  size_t oid_len;
};
typedef struct oid_s oid_t;

union instance_u
{
  char  string[DATA_MAX_NAME_LEN];
  oid_t oid;
};
typedef union instance_u instance_t;

struct data_definition_s
{
  char *name; /* used to reference this from the `Collect' option */
  char *type; /* used to find the data_set */
  int is_table;
  instance_t instance;
  char *instance_prefix;
  oid_t *values;
  int values_len;
  double scale;
  double shift;
  struct data_definition_s *next;
};
typedef struct data_definition_s data_definition_t;

struct host_definition_s
{
  char *name;
  char *address;
  char *community;
  int version;
  void *sess_handle;
  c_complain_t complaint;
  uint32_t interval;
  data_definition_t **data_list;
  int data_list_len;
};
typedef struct host_definition_s host_definition_t;

/* These two types are used to cache values in `csnmp_read_table' to handle
 * gaps in tables. */
struct csnmp_list_instances_s
{
  oid subid;
  char instance[DATA_MAX_NAME_LEN];
  struct csnmp_list_instances_s *next;
};
typedef struct csnmp_list_instances_s csnmp_list_instances_t;

struct csnmp_table_values_s
{
  oid subid;
  value_t value;
  struct csnmp_table_values_s *next;
};
typedef struct csnmp_table_values_s csnmp_table_values_t;

/*
 * Private variables
 */
static data_definition_t *data_head = NULL;

/*
 * Prototypes
 */
static int csnmp_read_host (user_data_t *ud);

/*
 * Private functions
 */
static void csnmp_host_close_session (host_definition_t *host) /* {{{ */
{
  if (host->sess_handle == NULL)
    return;

  snmp_sess_close (host->sess_handle);
  host->sess_handle = NULL;
} /* }}} void csnmp_host_close_session */

static void csnmp_host_definition_destroy (void *arg) /* {{{ */
{
  host_definition_t *hd;

  hd = arg;

  if (hd == NULL)
    return;

  if (hd->name != NULL)
  {
    DEBUG ("snmp plugin: Destroying host definition for host `%s'.",
	hd->name);
  }

  csnmp_host_close_session (hd);

  sfree (hd->name);
  sfree (hd->address);
  sfree (hd->community);
  sfree (hd->data_list);

  sfree (hd);
} /* }}} void csnmp_host_definition_destroy */

/* Many functions to handle the configuration. {{{ */
/* First there are many functions which do configuration stuff. It's a big
 * bloated and messy, I'm afraid. */

/*
 * Callgraph for the config stuff:
 *  csnmp_config
 *  +-> call_snmp_init_once
 *  +-> csnmp_config_add_data
 *  !   +-> csnmp_config_add_data_type
 *  !   +-> csnmp_config_add_data_table
 *  !   +-> csnmp_config_add_data_instance
 *  !   +-> csnmp_config_add_data_instance_prefix
 *  !   +-> csnmp_config_add_data_values
 *  +-> csnmp_config_add_host
 *      +-> csnmp_config_add_host_address
 *      +-> csnmp_config_add_host_community
 *      +-> csnmp_config_add_host_version
 *      +-> csnmp_config_add_host_collect
 *      +-> csnmp_config_add_host_interval
 */
static void call_snmp_init_once (void)
{
  static int have_init = 0;

  if (have_init == 0)
    init_snmp (PACKAGE_NAME);
  have_init = 1;
} /* void call_snmp_init_once */

static int csnmp_config_add_data_type (data_definition_t *dd, oconfig_item_t *ci)
{
  if ((ci->values_num != 1) || (ci->values[0].type != OCONFIG_TYPE_STRING))
  {
    WARNING ("snmp plugin: `Type' needs exactly one string argument.");
    return (-1);
  }

  sfree (dd->type);
  dd->type = strdup (ci->values[0].value.string);
  if (dd->type == NULL)
    return (-1);

  return (0);
} /* int csnmp_config_add_data_type */

static int csnmp_config_add_data_table (data_definition_t *dd, oconfig_item_t *ci)
{
  if ((ci->values_num != 1) || (ci->values[0].type != OCONFIG_TYPE_BOOLEAN))
  {
    WARNING ("snmp plugin: `Table' needs exactly one boolean argument.");
    return (-1);
  }

  dd->is_table = ci->values[0].value.boolean ? 1 : 0;

  return (0);
} /* int csnmp_config_add_data_table */

static int csnmp_config_add_data_instance (data_definition_t *dd, oconfig_item_t *ci)
{
  if ((ci->values_num != 1) || (ci->values[0].type != OCONFIG_TYPE_STRING))
  {
    WARNING ("snmp plugin: `Instance' needs exactly one string argument.");
    return (-1);
  }

  if (dd->is_table)
  {
    /* Instance is an OID */
    dd->instance.oid.oid_len = MAX_OID_LEN;

    if (!read_objid (ci->values[0].value.string,
	  dd->instance.oid.oid, &dd->instance.oid.oid_len))
    {
      ERROR ("snmp plugin: read_objid (%s) failed.",
	  ci->values[0].value.string);
      return (-1);
    }
  }
  else
  {
    /* Instance is a simple string */
    sstrncpy (dd->instance.string, ci->values[0].value.string,
	sizeof (dd->instance.string));
  }

  return (0);
} /* int csnmp_config_add_data_instance */

static int csnmp_config_add_data_instance_prefix (data_definition_t *dd,
    oconfig_item_t *ci)
{
  if ((ci->values_num != 1) || (ci->values[0].type != OCONFIG_TYPE_STRING))
  {
    WARNING ("snmp plugin: `InstancePrefix' needs exactly one string argument.");
    return (-1);
  }

  if (!dd->is_table)
  {
    WARNING ("snmp plugin: data %s: InstancePrefix is ignored when `Table' "
	"is set to `false'.", dd->name);
    return (-1);
  }

  sfree (dd->instance_prefix);
  dd->instance_prefix = strdup (ci->values[0].value.string);
  if (dd->instance_prefix == NULL)
    return (-1);

  return (0);
} /* int csnmp_config_add_data_instance_prefix */

static int csnmp_config_add_data_values (data_definition_t *dd, oconfig_item_t *ci)
{
  int i;

  if (ci->values_num < 1)
  {
    WARNING ("snmp plugin: `Values' needs at least one argument.");
    return (-1);
  }

  for (i = 0; i < ci->values_num; i++)
    if (ci->values[i].type != OCONFIG_TYPE_STRING)
    {
      WARNING ("snmp plugin: `Values' needs only string argument.");
      return (-1);
    }

  sfree (dd->values);
  dd->values_len = 0;
  dd->values = (oid_t *) malloc (sizeof (oid_t) * ci->values_num);
  if (dd->values == NULL)
    return (-1);
  dd->values_len = ci->values_num;

  for (i = 0; i < ci->values_num; i++)
  {
    dd->values[i].oid_len = MAX_OID_LEN;

    if (NULL == snmp_parse_oid (ci->values[i].value.string,
	  dd->values[i].oid, &dd->values[i].oid_len))
    {
      ERROR ("snmp plugin: snmp_parse_oid (%s) failed.",
	  ci->values[i].value.string);
      free (dd->values);
      dd->values = NULL;
      dd->values_len = 0;
      return (-1);
    }
  }

  return (0);
} /* int csnmp_config_add_data_instance */

static int csnmp_config_add_data_shift (data_definition_t *dd, oconfig_item_t *ci)
{
  if ((ci->values_num != 1)
      || (ci->values[0].type != OCONFIG_TYPE_NUMBER))
  {
    WARNING ("snmp plugin: The `Scale' config option needs exactly one number argument.");
    return (-1);
  }

  dd->shift = ci->values[0].value.number;

  return (0);
} /* int csnmp_config_add_data_shift */

static int csnmp_config_add_data_scale (data_definition_t *dd, oconfig_item_t *ci)
{
  if ((ci->values_num != 1)
      || (ci->values[0].type != OCONFIG_TYPE_NUMBER))
  {
    WARNING ("snmp plugin: The `Scale' config option needs exactly one number argument.");
    return (-1);
  }

  dd->scale = ci->values[0].value.number;

  return (0);
} /* int csnmp_config_add_data_scale */

static int csnmp_config_add_data (oconfig_item_t *ci)
{
  data_definition_t *dd;
  int status = 0;
  int i;

  if ((ci->values_num != 1)
      || (ci->values[0].type != OCONFIG_TYPE_STRING))
  {
    WARNING ("snmp plugin: The `Data' config option needs exactly one string argument.");
    return (-1);
  }

  dd = (data_definition_t *) malloc (sizeof (data_definition_t));
  if (dd == NULL)
    return (-1);
  memset (dd, '\0', sizeof (data_definition_t));

  dd->name = strdup (ci->values[0].value.string);
  if (dd->name == NULL)
  {
    free (dd);
    return (-1);
  }
  dd->scale = 1.0;
  dd->shift = 0.0;

  for (i = 0; i < ci->children_num; i++)
  {
    oconfig_item_t *option = ci->children + i;
    status = 0;

    if (strcasecmp ("Type", option->key) == 0)
      status = csnmp_config_add_data_type (dd, option);
    else if (strcasecmp ("Table", option->key) == 0)
      status = csnmp_config_add_data_table (dd, option);
    else if (strcasecmp ("Instance", option->key) == 0)
      status = csnmp_config_add_data_instance (dd, option);
    else if (strcasecmp ("InstancePrefix", option->key) == 0)
      status = csnmp_config_add_data_instance_prefix (dd, option);
    else if (strcasecmp ("Values", option->key) == 0)
      status = csnmp_config_add_data_values (dd, option);
    else if (strcasecmp ("Shift", option->key) == 0)
      status = csnmp_config_add_data_shift (dd, option);
    else if (strcasecmp ("Scale", option->key) == 0)
      status = csnmp_config_add_data_scale (dd, option);
    else
    {
      WARNING ("snmp plugin: Option `%s' not allowed here.", option->key);
      status = -1;
    }

    if (status != 0)
      break;
  } /* for (ci->children) */

  while (status == 0)
  {
    if (dd->type == NULL)
    {
      WARNING ("snmp plugin: `Type' not given for data `%s'", dd->name);
      status = -1;
      break;
    }
    if (dd->values == NULL)
    {
      WARNING ("snmp plugin: No `Value' given for data `%s'", dd->name);
      status = -1;
      break;
    }

    break;
  } /* while (status == 0) */

  if (status != 0)
  {
    sfree (dd->name);
    sfree (dd->instance_prefix);
    sfree (dd->values);
    sfree (dd);
    return (-1);
  }

  DEBUG ("snmp plugin: dd = { name = %s, type = %s, is_table = %s, values_len = %i }",
      dd->name, dd->type, (dd->is_table != 0) ? "true" : "false", dd->values_len);

  if (data_head == NULL)
    data_head = dd;
  else
  {
    data_definition_t *last;
    last = data_head;
    while (last->next != NULL)
      last = last->next;
    last->next = dd;
  }

  return (0);
} /* int csnmp_config_add_data */

static int csnmp_config_add_host_address (host_definition_t *hd, oconfig_item_t *ci)
{
  if ((ci->values_num != 1)
      || (ci->values[0].type != OCONFIG_TYPE_STRING))
  {
    WARNING ("snmp plugin: The `Address' config option needs exactly one string argument.");
    return (-1);
  }

  if (hd->address == NULL)
    free (hd->address);

  hd->address = strdup (ci->values[0].value.string);
  if (hd->address == NULL)
    return (-1);

  DEBUG ("snmp plugin: host = %s; host->address = %s;",
      hd->name, hd->address);

  return (0);
} /* int csnmp_config_add_host_address */

static int csnmp_config_add_host_community (host_definition_t *hd, oconfig_item_t *ci)
{
  if ((ci->values_num != 1)
      || (ci->values[0].type != OCONFIG_TYPE_STRING))
  {
    WARNING ("snmp plugin: The `Community' config option needs exactly one string argument.");
    return (-1);
  }

  if (hd->community == NULL)
    free (hd->community);

  hd->community = strdup (ci->values[0].value.string);
  if (hd->community == NULL)
    return (-1);

  DEBUG ("snmp plugin: host = %s; host->community = %s;",
      hd->name, hd->community);

  return (0);
} /* int csnmp_config_add_host_community */

static int csnmp_config_add_host_version (host_definition_t *hd, oconfig_item_t *ci)
{
  int version;

  if ((ci->values_num != 1)
      || (ci->values[0].type != OCONFIG_TYPE_NUMBER))
  {
    WARNING ("snmp plugin: The `Version' config option needs exactly one number argument.");
    return (-1);
  }

  version = (int) ci->values[0].value.number;
  if ((version != 1) && (version != 2))
  {
    WARNING ("snmp plugin: `Version' must either be `1' or `2'.");
    return (-1);
  }

  hd->version = version;

  return (0);
} /* int csnmp_config_add_host_address */

static int csnmp_config_add_host_collect (host_definition_t *host,
    oconfig_item_t *ci)
{
  data_definition_t *data;
  data_definition_t **data_list;
  int data_list_len;
  int i;

  if (ci->values_num < 1)
  {
    WARNING ("snmp plugin: `Collect' needs at least one argument.");
    return (-1);
  }

  for (i = 0; i < ci->values_num; i++)
    if (ci->values[i].type != OCONFIG_TYPE_STRING)
    {
      WARNING ("snmp plugin: All arguments to `Collect' must be strings.");
      return (-1);
    }

  data_list_len = host->data_list_len + ci->values_num;
  data_list = (data_definition_t **) realloc (host->data_list,
      sizeof (data_definition_t *) * data_list_len);
  if (data_list == NULL)
    return (-1);
  host->data_list = data_list;

  for (i = 0; i < ci->values_num; i++)
  {
    for (data = data_head; data != NULL; data = data->next)
      if (strcasecmp (ci->values[i].value.string, data->name) == 0)
	break;

    if (data == NULL)
    {
      WARNING ("snmp plugin: No such data configured: `%s'",
	  ci->values[i].value.string);
      continue;
    }

    DEBUG ("snmp plugin: Collect: host = %s, data[%i] = %s;",
	host->name, host->data_list_len, data->name);

    host->data_list[host->data_list_len] = data;
    host->data_list_len++;
  } /* for (values_num) */

  return (0);
} /* int csnmp_config_add_host_collect */

static int csnmp_config_add_host_interval (host_definition_t *hd, oconfig_item_t *ci)
{
  if ((ci->values_num != 1)
      || (ci->values[0].type != OCONFIG_TYPE_NUMBER))
  {
    WARNING ("snmp plugin: The `Interval' config option needs exactly one number argument.");
    return (-1);
  }

  hd->interval = ci->values[0].value.number >= 0
    ? (uint32_t) ci->values[0].value.number
    : 0;

  return (0);
} /* int csnmp_config_add_host_interval */

static int csnmp_config_add_host (oconfig_item_t *ci)
{
  host_definition_t *hd;
  int status = 0;
  int i;

  /* Registration stuff. */
  char cb_name[DATA_MAX_NAME_LEN];
  user_data_t cb_data;
  struct timespec cb_interval;

  if ((ci->values_num != 1) || (ci->values[0].type != OCONFIG_TYPE_STRING))
  {
    WARNING ("snmp plugin: `Host' needs exactly one string argument.");
    return (-1);
  }

  hd = (host_definition_t *) malloc (sizeof (host_definition_t));
  if (hd == NULL)
    return (-1);
  memset (hd, '\0', sizeof (host_definition_t));
  hd->version = 2;
  C_COMPLAIN_INIT (&hd->complaint);

  hd->name = strdup (ci->values[0].value.string);
  if (hd->name == NULL)
  {
    free (hd);
    return (-1);
  }

  hd->sess_handle = NULL;
  hd->interval = 0;

  for (i = 0; i < ci->children_num; i++)
  {
    oconfig_item_t *option = ci->children + i;
    status = 0;

    if (strcasecmp ("Address", option->key) == 0)
      status = csnmp_config_add_host_address (hd, option);
    else if (strcasecmp ("Community", option->key) == 0)
      status = csnmp_config_add_host_community (hd, option);
    else if (strcasecmp ("Version", option->key) == 0)
      status = csnmp_config_add_host_version (hd, option);
    else if (strcasecmp ("Collect", option->key) == 0)
      csnmp_config_add_host_collect (hd, option);
    else if (strcasecmp ("Interval", option->key) == 0)
      csnmp_config_add_host_interval (hd, option);
    else
    {
      WARNING ("snmp plugin: csnmp_config_add_host: Option `%s' not allowed here.", option->key);
      status = -1;
    }

    if (status != 0)
      break;
  } /* for (ci->children) */

  while (status == 0)
  {
    if (hd->address == NULL)
    {
      WARNING ("snmp plugin: `Address' not given for host `%s'", hd->name);
      status = -1;
      break;
    }
    if (hd->community == NULL)
    {
      WARNING ("snmp plugin: `Community' not given for host `%s'", hd->name);
      status = -1;
      break;
    }

    break;
  } /* while (status == 0) */

  if (status != 0)
  {
    csnmp_host_definition_destroy (hd);
    return (-1);
  }

  DEBUG ("snmp plugin: hd = { name = %s, address = %s, community = %s, version = %i }",
      hd->name, hd->address, hd->community, hd->version);

  ssnprintf (cb_name, sizeof (cb_name), "snmp-%s", hd->name);

  memset (&cb_data, 0, sizeof (cb_data));
  cb_data.data = hd;
  cb_data.free_func = csnmp_host_definition_destroy;

  memset (&cb_interval, 0, sizeof (cb_interval));
  if (hd->interval != 0)
    cb_interval.tv_sec = (time_t) hd->interval;

  status = plugin_register_complex_read (cb_name, csnmp_read_host,
      /* interval = */ &cb_interval, /* user_data = */ &cb_data);
  if (status != 0)
  {
    ERROR ("snmp plugin: Registering complex read function failed.");
    csnmp_host_definition_destroy (hd);
    return (-1);
  }

  return (0);
} /* int csnmp_config_add_host */

static int csnmp_config (oconfig_item_t *ci)
{
  int i;

  call_snmp_init_once ();

  for (i = 0; i < ci->children_num; i++)
  {
    oconfig_item_t *child = ci->children + i;
    if (strcasecmp ("Data", child->key) == 0)
      csnmp_config_add_data (child);
    else if (strcasecmp ("Host", child->key) == 0)
      csnmp_config_add_host (child);
    else
    {
      WARNING ("snmp plugin: Ignoring unknown config option `%s'.", child->key);
    }
  } /* for (ci->children) */

  return (0);
} /* int csnmp_config */

/* }}} End of the config stuff. Now the interesting part begins */

static void csnmp_host_open_session (host_definition_t *host)
{
  struct snmp_session sess;

  if (host->sess_handle != NULL)
    csnmp_host_close_session (host);

  snmp_sess_init (&sess);
  sess.peername = host->address;
  sess.community = (u_char *) host->community;
  sess.community_len = strlen (host->community);
  sess.version = (host->version == 1) ? SNMP_VERSION_1 : SNMP_VERSION_2c;

  /* snmp_sess_open will copy the `struct snmp_session *'. */
  host->sess_handle = snmp_sess_open (&sess);

  if (host->sess_handle == NULL)
  {
    char *errstr = NULL;

    snmp_error (&sess, NULL, NULL, &errstr);

    ERROR ("snmp plugin: host %s: snmp_sess_open failed: %s",
	host->name, (errstr == NULL) ? "Unknown problem" : errstr);
    sfree (errstr);
  }
} /* void csnmp_host_open_session */

/* TODO: Check if negative values wrap around. Problem: negative temperatures. */
static value_t csnmp_value_list_to_value (struct variable_list *vl, int type,
    double scale, double shift)
{
  value_t ret;
  uint64_t tmp_unsigned = 0;
  int64_t tmp_signed = 0;
  int defined = 1;

  if ((vl->type == ASN_INTEGER)
      || (vl->type == ASN_UINTEGER)
      || (vl->type == ASN_COUNTER)
#ifdef ASN_TIMETICKS
      || (vl->type == ASN_TIMETICKS)
#endif
      || (vl->type == ASN_GAUGE))
  {
    tmp_unsigned = (uint32_t) *vl->val.integer;
    tmp_signed = (int32_t) *vl->val.integer;
    DEBUG ("snmp plugin: Parsed int32 value is %"PRIi64".", tmp_signed);
  }
  else if (vl->type == ASN_COUNTER64)
  {
    tmp_unsigned = (uint32_t) vl->val.counter64->high;
    tmp_unsigned = tmp_unsigned << 32;
    tmp_unsigned += (uint32_t) vl->val.counter64->low;
    tmp_signed = (int64_t) tmp_unsigned;
    DEBUG ("snmp plugin: Parsed int64 value is %"PRIu64".", tmp_unsigned);
  }
  else if (vl->type == ASN_OCTET_STR)
  {
    /* We'll handle this later.. */
  }
  else
  {
    WARNING ("snmp plugin: I don't know the ASN type `%i'", (int) vl->type);
    defined = 0;
  }

  if (vl->type == ASN_OCTET_STR)
  {
    int status = -1;

    if (vl->val.string != NULL)
    {
      char string[64];
      size_t string_length;

      string_length = sizeof (string) - 1;
      if (vl->val_len < string_length)
	string_length = vl->val_len;

      /* The strings we get from the Net-SNMP library may not be null
       * terminated. That is why we're using `memcpy' here and not `strcpy'.
       * `string_length' is set to `vl->val_len' which holds the length of the
       * string.  -octo */
      memcpy (string, vl->val.string, string_length);
      string[string_length] = 0;

      status = parse_value (string, &ret, type);
      if (status != 0)
      {
	ERROR ("snmp plugin: csnmp_value_list_to_value: Parsing string as %s failed: %s",
	    DS_TYPE_TO_STRING (type), string);
      }
    }

    if (status != 0)
    {
      switch (type)
      {
	case DS_TYPE_COUNTER:
	case DS_TYPE_DERIVE:
	case DS_TYPE_ABSOLUTE:
	  memset (&ret, 0, sizeof (ret));
	  break;

	case DS_TYPE_GAUGE:
	  ret.gauge = NAN;
	  break;

	default:
	  ERROR ("snmp plugin: csnmp_value_list_to_value: Unknown "
	      "data source type: %i.", type);
	  ret.gauge = NAN;
      }
    }
  } /* if (vl->type == ASN_OCTET_STR) */
  else if (type == DS_TYPE_COUNTER)
<<<<<<< HEAD
    ret.counter = temp;
=======
  {
    ret.counter = tmp_unsigned;
  }
>>>>>>> 3c3bc4f6
  else if (type == DS_TYPE_GAUGE)
  {
    ret.gauge = NAN;
    if (defined != 0)
      ret.gauge = (scale * tmp_signed) + shift;
  }
  else if (type == DS_TYPE_DERIVE)
    ret.derive = (derive_t) temp;
  else if (type == DS_TYPE_ABSOLUTE)
    ret.absolute = (absolute_t) temp;
  else
  {
    ERROR ("snmp plugin: csnmp_value_list_to_value: Unknown data source "
	"type: %i.", type);
    ret.gauge = NAN;
  }

  return (ret);
} /* value_t csnmp_value_list_to_value */

/* Returns true if all OIDs have left their subtree */
static int csnmp_check_res_left_subtree (const host_definition_t *host,
    const data_definition_t *data,
    struct snmp_pdu *res)
{
  struct variable_list *vb;
  int num_checked;
  int num_left_subtree;
  int i;

  vb = res->variables;
  if (vb == NULL)
    return (-1);

  num_checked = 0;
  num_left_subtree = 0;

  /* check all the variables and count how many have left their subtree */
  for (vb = res->variables, i = 0;
      (vb != NULL) && (i < data->values_len);
      vb = vb->next_variable, i++)
  {
    num_checked++;
    if (snmp_oid_ncompare (data->values[i].oid,
	  data->values[i].oid_len,
	  vb->name, vb->name_length,
	  data->values[i].oid_len) != 0)
      num_left_subtree++;
  }

  /* check if enough variables have been returned */
  if (i < data->values_len)
  {
    ERROR ("snmp plugin: host %s: Expected %i variables, but got only %i",
	host->name, data->values_len, i);
    return (-1);
  }

  if (data->instance.oid.oid_len > 0)
  {
    if (vb == NULL)
    {
      ERROR ("snmp plugin: host %s: Expected one more variable for "
	  "the instance..", host->name);
      return (-1);
    }

    num_checked++;
    if (snmp_oid_ncompare (data->instance.oid.oid,
	  data->instance.oid.oid_len,
	  vb->name, vb->name_length,
	  data->instance.oid.oid_len) != 0)
      num_left_subtree++;
  }

  DEBUG ("snmp plugin: csnmp_check_res_left_subtree: %i of %i variables have "
      "left their subtree",
      num_left_subtree, num_checked);
  if (num_left_subtree >= num_checked)
    return (1);
  return (0);
} /* int csnmp_check_res_left_subtree */

static int csnmp_strvbcopy_hexstring (char *dst, /* {{{ */
    const struct variable_list *vb, size_t dst_size)
{
  char *buffer_ptr;
  size_t buffer_free;
  size_t i;

  buffer_ptr = dst;
  buffer_free = dst_size;

  for (i = 0; i < vb->val_len; i++)
  {
    int status;

    status = snprintf (buffer_ptr, buffer_free,
	(i == 0) ? "%02x" : ":%02x", (unsigned int) vb->val.bitstring[i]);

    if (status >= buffer_free)
    {
      buffer_ptr += (buffer_free - 1);
      *buffer_ptr = 0;
      return (dst_size + (buffer_free - status));
    }
    else /* if (status < buffer_free) */
    {
      buffer_ptr += status;
      buffer_free -= status;
    }
  }

  return ((int) (dst_size - buffer_free));
} /* }}} int csnmp_strvbcopy_hexstring */

static int csnmp_strvbcopy (char *dst, /* {{{ */
    const struct variable_list *vb, size_t dst_size)
{
  char *src;
  size_t num_chars;
  size_t i;

  if (vb->type == ASN_OCTET_STR)
    src = (char *) vb->val.string;
  else if (vb->type == ASN_BIT_STR)
    src = (char *) vb->val.bitstring;
  else
  {
    dst[0] = 0;
    return (EINVAL);
  }

  num_chars = dst_size - 1;
  if (num_chars > vb->val_len)
    num_chars = vb->val_len;

  for (i = 0; i < num_chars; i++)
  {
    /* Check for control characters. */
    if ((src[i] >= 0) && (src[i] < 32))
      return (csnmp_strvbcopy_hexstring (dst, vb, dst_size));
    dst[i] = src[i];
  }
  dst[num_chars] = 0;

  return ((int) vb->val_len);
} /* }}} int csnmp_strvbcopy */

static int csnmp_instance_list_add (csnmp_list_instances_t **head,
    csnmp_list_instances_t **tail,
    const struct snmp_pdu *res)
{
  csnmp_list_instances_t *il;
  struct variable_list *vb;

  /* Set vb on the last variable */
  for (vb = res->variables;
      (vb != NULL) && (vb->next_variable != NULL);
      vb = vb->next_variable)
    /* do nothing */;
  if (vb == NULL)
    return (-1);

  il = (csnmp_list_instances_t *) malloc (sizeof (csnmp_list_instances_t));
  if (il == NULL)
  {
    ERROR ("snmp plugin: malloc failed.");
    return (-1);
  }
  il->subid = vb->name[vb->name_length - 1];
  il->next = NULL;

  /* Get instance name */
  if ((vb->type == ASN_OCTET_STR) || (vb->type == ASN_BIT_STR))
  {
    char *ptr;

    csnmp_strvbcopy (il->instance, vb, sizeof (il->instance));

    for (ptr = il->instance; *ptr != '\0'; ptr++)
    {
      if ((*ptr > 0) && (*ptr < 32))
	*ptr = ' ';
      else if (*ptr == '/')
	*ptr = '_';
    }
    DEBUG ("snmp plugin: il->instance = `%s';", il->instance);
  }
  else
  {
    value_t val = csnmp_value_list_to_value (vb, DS_TYPE_COUNTER, 1.0, 0.0);
    ssnprintf (il->instance, sizeof (il->instance),
	"%llu", val.counter);
  }

  /* TODO: Debugging output */

  if (*head == NULL)
    *head = il;
  else
    (*tail)->next = il;
  *tail = il;

  return (0);
} /* int csnmp_instance_list_add */

static int csnmp_dispatch_table (host_definition_t *host, data_definition_t *data,
    csnmp_list_instances_t *instance_list,
    csnmp_table_values_t **value_table)
{
  const data_set_t *ds;
  value_list_t vl = VALUE_LIST_INIT;

  csnmp_list_instances_t *instance_list_ptr;
  csnmp_table_values_t **value_table_ptr;

  int i;
  oid subid;
  int have_more;

  ds = plugin_get_ds (data->type);
  if (!ds)
  {
    ERROR ("snmp plugin: DataSet `%s' not defined.", data->type);
    return (-1);
  }
  assert (ds->ds_num == data->values_len);

  instance_list_ptr = instance_list;

  value_table_ptr = (csnmp_table_values_t **) malloc (sizeof (csnmp_table_values_t *)
      * data->values_len);
  if (value_table_ptr == NULL)
    return (-1);
  for (i = 0; i < data->values_len; i++)
    value_table_ptr[i] = value_table[i];

  vl.values_len = ds->ds_num;
  vl.values = (value_t *) malloc (sizeof (value_t) * vl.values_len);
  if (vl.values == NULL)
  {
    ERROR ("snmp plugin: malloc failed.");
    sfree (value_table_ptr);
    return (-1);
  }

  sstrncpy (vl.host, host->name, sizeof (vl.host));
  sstrncpy (vl.plugin, "snmp", sizeof (vl.plugin));

  vl.interval = host->interval;

  subid = 0;
  have_more = 1;

  while (have_more != 0)
  {
    if (instance_list != NULL)
    {
      while ((instance_list_ptr != NULL)
	  && (instance_list_ptr->subid < subid))
	instance_list_ptr = instance_list_ptr->next;

      if (instance_list_ptr == NULL)
      {
	have_more = 0;
	continue;
      }
      else if (instance_list_ptr->subid > subid)
      {
	subid = instance_list_ptr->subid;
	continue;
      }
    } /* if (instance_list != NULL) */

    for (i = 0; i < data->values_len; i++)
    {
      while ((value_table_ptr[i] != NULL)
	  && (value_table_ptr[i]->subid < subid))
	value_table_ptr[i] = value_table_ptr[i]->next;

      if (value_table_ptr[i] == NULL)
      {
	have_more = 0;
	break;
      }
      else if (value_table_ptr[i]->subid > subid)
      {
	subid = value_table_ptr[i]->subid;
	break;
      }
    } /* for (i = 0; i < columns; i++) */
    /* The subid has been increased - start scanning from the beginning
     * again.. */
    if (i < data->values_len)
      continue;

    /* if we reach this line, all value_table_ptr[i] are non-NULL and are set
     * to the same subid. instance_list_ptr is either NULL or points to the
     * same subid, too. */
#if COLLECT_DEBUG
    for (i = 1; i < data->values_len; i++)
    {
      assert (value_table_ptr[i] != NULL);
      assert (value_table_ptr[i-1]->subid == value_table_ptr[i]->subid);
    }
    assert ((instance_list_ptr == NULL)
	|| (instance_list_ptr->subid == value_table_ptr[0]->subid));
#endif

    sstrncpy (vl.type, data->type, sizeof (vl.type));

    {
      char temp[DATA_MAX_NAME_LEN];

      if (instance_list_ptr == NULL)
	ssnprintf (temp, sizeof (temp), "%u", (uint32_t) subid);
      else
	sstrncpy (temp, instance_list_ptr->instance, sizeof (temp));

      if (data->instance_prefix == NULL)
	sstrncpy (vl.type_instance, temp, sizeof (vl.type_instance));
      else
	ssnprintf (vl.type_instance, sizeof (vl.type_instance), "%s%s",
	    data->instance_prefix, temp);
    }

    for (i = 0; i < data->values_len; i++)
      vl.values[i] = value_table_ptr[i]->value;

    /* If we get here `vl.type_instance' and all `vl.values' have been set */
    plugin_dispatch_values (&vl);

    subid++;
  } /* while (have_more != 0) */

  sfree (vl.values);
  sfree (value_table_ptr);

  return (0);
} /* int csnmp_dispatch_table */

static int csnmp_read_table (host_definition_t *host, data_definition_t *data)
{
  struct snmp_pdu *req;
  struct snmp_pdu *res;
  struct variable_list *vb;

  const data_set_t *ds;
  oid_t *oid_list;
  uint32_t oid_list_len;

  int status;
  int i;

  /* `value_table' and `value_table_ptr' implement a linked list for each
   * value. `instance_list' and `instance_list_ptr' implement a linked list of
   * instance names. This is used to jump gaps in the table. */
  csnmp_list_instances_t *instance_list;
  csnmp_list_instances_t *instance_list_ptr;
  csnmp_table_values_t **value_table;
  csnmp_table_values_t **value_table_ptr;

  DEBUG ("snmp plugin: csnmp_read_table (host = %s, data = %s)",
      host->name, data->name);

  if (host->sess_handle == NULL)
  {
    DEBUG ("snmp plugin: csnmp_read_table: host->sess_handle == NULL");
    return (-1);
  }

  ds = plugin_get_ds (data->type);
  if (!ds)
  {
    ERROR ("snmp plugin: DataSet `%s' not defined.", data->type);
    return (-1);
  }

  if (ds->ds_num != data->values_len)
  {
    ERROR ("snmp plugin: DataSet `%s' requires %i values, but config talks about %i",
	data->type, ds->ds_num, data->values_len);
    return (-1);
  }

  /* We need a copy of all the OIDs, because GETNEXT will destroy them. */
  oid_list_len = data->values_len + 1;
  oid_list = (oid_t *) malloc (sizeof (oid_t) * (oid_list_len));
  if (oid_list == NULL)
  {
    ERROR ("snmp plugin: csnmp_read_table: malloc failed.");
    return (-1);
  }
  memcpy (oid_list, data->values, data->values_len * sizeof (oid_t));
  if (data->instance.oid.oid_len > 0)
    memcpy (oid_list + data->values_len, &data->instance.oid, sizeof (oid_t));
  else
    oid_list_len--;

  /* Allocate the `value_table' */
  value_table = (csnmp_table_values_t **) malloc (sizeof (csnmp_table_values_t *)
      * 2 * data->values_len);
  if (value_table == NULL)
  {
    ERROR ("snmp plugin: csnmp_read_table: malloc failed.");
    sfree (oid_list);
    return (-1);
  }
  memset (value_table, '\0', sizeof (csnmp_table_values_t *) * 2 * data->values_len);
  value_table_ptr = value_table + data->values_len;
  
  instance_list = NULL;
  instance_list_ptr = NULL;

  status = 0;
  while (status == 0)
  {
    req = snmp_pdu_create (SNMP_MSG_GETNEXT);
    if (req == NULL)
    {
      ERROR ("snmp plugin: snmp_pdu_create failed.");
      status = -1;
      break;
    }

    for (i = 0; (uint32_t) i < oid_list_len; i++)
      snmp_add_null_var (req, oid_list[i].oid, oid_list[i].oid_len);

    res = NULL;
    status = snmp_sess_synch_response (host->sess_handle, req, &res);

    if ((status != STAT_SUCCESS) || (res == NULL))
    {
      char *errstr = NULL;

      snmp_sess_error (host->sess_handle, NULL, NULL, &errstr);

      c_complain (LOG_ERR, &host->complaint,
	  "snmp plugin: host %s: snmp_sess_synch_response failed: %s",
	  host->name, (errstr == NULL) ? "Unknown problem" : errstr);

      if (res != NULL)
	snmp_free_pdu (res);
      res = NULL;

      sfree (errstr);
      csnmp_host_close_session (host);

      status = -1;
      break;
    }
    status = 0;
    assert (res != NULL);
    c_release (LOG_INFO, &host->complaint,
	"snmp plugin: host %s: snmp_sess_synch_response successful.",
	host->name);

    vb = res->variables;
    if (vb == NULL)
    {
      status = -1;
      break;
    }

    /* Check if all values (and possibly the instance) have left their
     * subtree */
    if (csnmp_check_res_left_subtree (host, data, res) != 0)
    {
      status = 0;
      break;
    }

    /* if an instance-OID is configured.. */
    if (data->instance.oid.oid_len > 0)
    {
      /* Allocate a new `csnmp_list_instances_t', insert the instance name and
       * add it to the list */
      if (csnmp_instance_list_add (&instance_list, &instance_list_ptr,
	    res) != 0)
      {
	ERROR ("snmp plugin: csnmp_instance_list_add failed.");
	status = -1;
	break;
      }

      /* Set vb on the last variable */
      for (vb = res->variables;
	  (vb != NULL) && (vb->next_variable != NULL);
	  vb = vb->next_variable)
	/* do nothing */;
      assert (vb != NULL);

      /* Copy OID to oid_list[data->values_len] */
      memcpy (oid_list[data->values_len].oid, vb->name,
	  sizeof (oid) * vb->name_length);
      oid_list[data->values_len].oid_len = vb->name_length;
    }

    for (vb = res->variables, i = 0;
	(vb != NULL) && (i < data->values_len);
	vb = vb->next_variable, i++)
    {
      csnmp_table_values_t *vt;

      /* Check if we left the subtree */
      if (snmp_oid_ncompare (data->values[i].oid,
	    data->values[i].oid_len,
	    vb->name, vb->name_length,
	    data->values[i].oid_len) != 0)
      {
	DEBUG ("snmp plugin: host = %s; data = %s; Value %i left its subtree.",
	    host->name, data->name, i);
	continue;
      }

      if ((value_table_ptr[i] != NULL)
	  && (vb->name[vb->name_length - 1] <= value_table_ptr[i]->subid))
      {
	DEBUG ("snmp plugin: host = %s; data = %s; i = %i; "
	    "SUBID is not increasing.",
	    host->name, data->name, i);
	continue;
      }

      vt = (csnmp_table_values_t *) malloc (sizeof (csnmp_table_values_t));
      if (vt == NULL)
      {
	ERROR ("snmp plugin: malloc failed.");
	status = -1;
	break;
      }

      vt->subid = vb->name[vb->name_length - 1];
      vt->value = csnmp_value_list_to_value (vb, ds->ds[i].type,
	  data->scale, data->shift);
      vt->next = NULL;

      if (value_table_ptr[i] == NULL)
	value_table[i] = vt;
      else
	value_table_ptr[i]->next = vt;
      value_table_ptr[i] = vt;

      /* Copy OID to oid_list[i + 1] */
      memcpy (oid_list[i].oid, vb->name, sizeof (oid) * vb->name_length);
      oid_list[i].oid_len = vb->name_length;
    } /* for (i = data->values_len) */

    if (res != NULL)
      snmp_free_pdu (res);
    res = NULL;
  } /* while (status == 0) */

  if (res != NULL)
    snmp_free_pdu (res);
  res = NULL;

  if (status == 0)
    csnmp_dispatch_table (host, data, instance_list, value_table);

  /* Free all allocated variables here */
  while (instance_list != NULL)
  {
    instance_list_ptr = instance_list->next;
    sfree (instance_list);
    instance_list = instance_list_ptr;
  }

  for (i = 0; i < data->values_len; i++)
  {
    csnmp_table_values_t *tmp;
    while (value_table[i] != NULL)
    {
      tmp = value_table[i]->next;
      sfree (value_table[i]);
      value_table[i] = tmp;
    }
  }

  sfree (value_table);
  sfree (oid_list);

  return (0);
} /* int csnmp_read_table */

static int csnmp_read_value (host_definition_t *host, data_definition_t *data)
{
  struct snmp_pdu *req;
  struct snmp_pdu *res;
  struct variable_list *vb;

  const data_set_t *ds;
  value_list_t vl = VALUE_LIST_INIT;

  int status;
  int i;

  DEBUG ("snmp plugin: csnmp_read_value (host = %s, data = %s)",
      host->name, data->name);

  if (host->sess_handle == NULL)
  {
    DEBUG ("snmp plugin: csnmp_read_table: host->sess_handle == NULL");
    return (-1);
  }

  ds = plugin_get_ds (data->type);
  if (!ds)
  {
    ERROR ("snmp plugin: DataSet `%s' not defined.", data->type);
    return (-1);
  }

  if (ds->ds_num != data->values_len)
  {
    ERROR ("snmp plugin: DataSet `%s' requires %i values, but config talks about %i",
	data->type, ds->ds_num, data->values_len);
    return (-1);
  }

  vl.values_len = ds->ds_num;
  vl.values = (value_t *) malloc (sizeof (value_t) * vl.values_len);
  if (vl.values == NULL)
    return (-1);
  for (i = 0; i < vl.values_len; i++)
  {
    if (ds->ds[i].type == DS_TYPE_COUNTER)
      vl.values[i].counter = 0;
    else
      vl.values[i].gauge = NAN;
  }

  sstrncpy (vl.host, host->name, sizeof (vl.host));
  sstrncpy (vl.plugin, "snmp", sizeof (vl.plugin));
  sstrncpy (vl.type, data->type, sizeof (vl.type));
  sstrncpy (vl.type_instance, data->instance.string, sizeof (vl.type_instance));

  vl.interval = host->interval;

  req = snmp_pdu_create (SNMP_MSG_GET);
  if (req == NULL)
  {
    ERROR ("snmp plugin: snmp_pdu_create failed.");
    sfree (vl.values);
    return (-1);
  }

  for (i = 0; i < data->values_len; i++)
    snmp_add_null_var (req, data->values[i].oid, data->values[i].oid_len);

  res = NULL;
  status = snmp_sess_synch_response (host->sess_handle, req, &res);

  if ((status != STAT_SUCCESS) || (res == NULL))
  {
    char *errstr = NULL;

    snmp_sess_error (host->sess_handle, NULL, NULL, &errstr);
    ERROR ("snmp plugin: host %s: snmp_sess_synch_response failed: %s",
	host->name, (errstr == NULL) ? "Unknown problem" : errstr);

    if (res != NULL)
      snmp_free_pdu (res);
    res = NULL;

    sfree (errstr);
    csnmp_host_close_session (host);

    return (-1);
  }


  for (vb = res->variables; vb != NULL; vb = vb->next_variable)
  {
#if COLLECT_DEBUG
    char buffer[1024];
    snprint_variable (buffer, sizeof (buffer),
	vb->name, vb->name_length, vb);
    DEBUG ("snmp plugin: Got this variable: %s", buffer);
#endif /* COLLECT_DEBUG */

    for (i = 0; i < data->values_len; i++)
      if (snmp_oid_compare (data->values[i].oid, data->values[i].oid_len,
	    vb->name, vb->name_length) == 0)
	vl.values[i] = csnmp_value_list_to_value (vb, ds->ds[i].type,
	    data->scale, data->shift);
  } /* for (res->variables) */

  if (res != NULL)
    snmp_free_pdu (res);
  res = NULL;

  DEBUG ("snmp plugin: -> plugin_dispatch_values (&vl);");
  plugin_dispatch_values (&vl);
  sfree (vl.values);

  return (0);
} /* int csnmp_read_value */

static int csnmp_read_host (user_data_t *ud)
{
  host_definition_t *host;
  time_t time_start;
  time_t time_end;
  int status;
  int success;
  int i;

  host = ud->data;

  if (host->interval == 0)
    host->interval = interval_g;

  time_start = time (NULL);
  DEBUG ("snmp plugin: csnmp_read_host (%s) started at %u;", host->name,
      (unsigned int) time_start);

  if (host->sess_handle == NULL)
    csnmp_host_open_session (host);

  if (host->sess_handle == NULL)
    return (-1);

  success = 0;
  for (i = 0; i < host->data_list_len; i++)
  {
    data_definition_t *data = host->data_list[i];

    if (data->is_table)
      status = csnmp_read_table (host, data);
    else
      status = csnmp_read_value (host, data);

    if (status == 0)
      success++;
  }

  time_end = time (NULL);
  DEBUG ("snmp plugin: csnmp_read_host (%s) finished at %u;", host->name,
      (unsigned int) time_end);
  if ((uint32_t) (time_end - time_start) > host->interval)
  {
    WARNING ("snmp plugin: Host `%s' should be queried every %"PRIu32
	" seconds, but reading all values takes %u seconds.",
	host->name, host->interval, (unsigned int) (time_end - time_start));
  }

  if (success == 0)
    return (-1);

  return (0);
} /* int csnmp_read_host */

static int csnmp_init (void)
{
  call_snmp_init_once ();

  return (0);
} /* int csnmp_init */

static int csnmp_shutdown (void)
{
  data_definition_t *data_this;
  data_definition_t *data_next;

  /* When we get here, the read threads have been stopped and all the
   * `host_definition_t' will be freed. */
  DEBUG ("snmp plugin: Destroying all data definitions.");

  data_this = data_head;
  data_head = NULL;
  while (data_this != NULL)
  {
    data_next = data_this->next;

    sfree (data_this->name);
    sfree (data_this->type);
    sfree (data_this->values);
    sfree (data_this);

    data_this = data_next;
  }

  return (0);
} /* int csnmp_shutdown */

void module_register (void)
{
  plugin_register_complex_config ("snmp", csnmp_config);
  plugin_register_init ("snmp", csnmp_init);
  plugin_register_shutdown ("snmp", csnmp_shutdown);
} /* void module_register */

/*
 * vim: shiftwidth=2 softtabstop=2 tabstop=8 fdm=marker
 */<|MERGE_RESOLUTION|>--- conflicted
+++ resolved
@@ -808,13 +808,9 @@
     }
   } /* if (vl->type == ASN_OCTET_STR) */
   else if (type == DS_TYPE_COUNTER)
-<<<<<<< HEAD
-    ret.counter = temp;
-=======
   {
     ret.counter = tmp_unsigned;
   }
->>>>>>> 3c3bc4f6
   else if (type == DS_TYPE_GAUGE)
   {
     ret.gauge = NAN;
