<<<<<<< HEAD
2010-01-14, Version 4.9.1
	* Documentation: Some manpage fixes.
	* Default config: Added sample configuration for missing plugins.
	* apache plugin: Fix a segmentation fault in the config handling of
	  VerifyPeer / VerifyHost. Thanks to "plazmus" for his or her patch.
	* processes plugin: Fix handling of derive data sources.
=======
2010-01-14, Version 4.8.3
	* Documentation: Some manpage fixes.
>>>>>>> 4ed1a608
	* rrdtool plugin: Fix a bug with random write timeouts. Due to an
	  incorrect initialization some files may be suspended basically
	  indefinitely. After flushing the files they were written regularly
	  again.
<<<<<<< HEAD
	* routeros plugin: Use the node name for the "host" field.
	* Monitorus.pm: Put the plugin into the "Collectd::Plugins" namespace.
	* Perl bindings: Fix a warning that was printed when building
	  debugging output.

2009-12-21, Version 4.9.0
	* contextswitch plugin: The new ContextSwitch plugin gathers the
	  number of context switches done by the CPU. Thanks to Patrik
	  Weiskircher for the patch.
	* cpu plugin: Support for SMP (multiple processors) under FreeBSD has
	  been added. Thanks to Doug MacEachern for the patch.
	* curl plugin: The “MeasureResponseTime” option has been added. Thanks
	  to Aman Gupta for the patch.
	* df plugin: Collecting the inode count and reserved space has been
	  added. Thanks to Patrik Weiskircher for the patch.
	* exec plugin: The environment variables “COLLECTD_INTERVAL” and
	  “COLLECTD_HOSTNAME” are now set before executing the application.
	* Monitorus plugin: This Perl-based plugin to query statistics from
	  mon.itor.us has been added. Thanks to Jeff Green for the patch.
	* netapp plugin: New plugin to collect statistics from NetApp filers.
	  Thanks to Sven Trenkel of the noris network AG for the patch.
	* network plugin: Statistics collection about the plugin itself has
	  been implemented.
	* openvpn plugin: Add support for more versions of the “status file”.
	  Thanks to Marco Chiappero for the patch.
	* OpenVZ plugin: This Perl-based plugin to gather OpenVZ statistics
	  has been added. Thanks to Jonathan Kolb for the patch.
	* ping plugin: The config options "SourceAddress" and "Device"
	  have been added. Thanks to Sebastian Harl for the patch.
	* processes plugin: Collection of IO-metrics has been added. Thanks to
	  Andrés J. Díaz for the patch.
	* python plugin: The new Python plugin integrates a Python interpreter
	  into collectd and allows to execute plugins written in the scripting
	  language. Thanks to Sven Trenkel for his work.
	* routeros plugin: The new RouterOS plugin queries interface and
	  wireless registration statistics from RouterOS.
	* Various plugins: AIX support has been added to the cpu, disk,
	  interface, load, memory, processes, and swap plugins. Thanks to
	  Manuel Sanmartin for his patches.
	* hashed match: This match for simple load balancing and redundant
	  storage has been added.
	* scale target: This target to scale (multiply) values by an arbitrary
	  value has been added.
=======
>>>>>>> 4ed1a608

2009-12-18, Version 4.8.2
	* Build system, java plugin: Don't use “find -L” to search for Java
	  headers, because it's a GNU extension.
	* Build system: Support for parallel builds has been improved. Thanks
	  Sebastian Harl and Stefan Völkel for looking into this.
	* collectd: Print error messages to STDERR if no log plugin has been
	  loaded.
	* genericjmx plugin: Close and re-open the connection upon I/O-errors.
	* gmond plugin: Fix typos which caused syntax errors.
	* memory plugin: Handling of >4 Gbyte of memory has been fixed.
	* network plugin: The license has been changed to LGPL 2.1.
	* oracle plugin: Reconnect to the database if the connection dies.
	* rrdcached plugin: Work-around for a bug in RRDtool 1.4rc2 has been
	  added.
	* snmp plugin: Handling of negative values has been fixed. Strings
	  containing control characters are now interpreted as hex-strings.
	* unixsock plugin: A memory leak in the LISTVAL command has been
	  fixed. Thanks to Ben Knight for his patch.

2009-10-04, Version 4.8.1
	* Build system: Issues when building the iptables plugin have been
	  fixed.
	* exec plugin: Clear the signal block mask before calling exec(2).
	* perl plugin: Declare the “environ” variable. This solves build
	  issues on some platforms.
	* processes plugin: Remove unnecessary call of realloc(3). Thanks to
	  Andrés J. Díaz for the patch.
	* unixsock plugin: Fix a (well hidden) race condition related to file
	  descriptor handling.

2009-09-13, Version 4.8.0
	* collectd: Two new data source types, “DERIVE” and “ABSOLUTE”, have
	  been added. “DERIVE” can be used for counters that are reset
	  occasionally. Thanks to Mariusz Gronczewski for implementing this.
	* thresholds: The advanced threshold options “Percentage”, “Hits”, and
	  “Hysteresis” have been added. Thanks to Andrés J. Díaz for his
	  patches.
	* curl_json plugin: The new cURL-JSON plugin reads JSON files using
	  the cURL library and parses the contents according to user
	  specification. Among other things, this allows to read statistics
	  from a CouchDB instance. Thanks to Doug MacEachern for the patch.
	* df plugin: Using the new “ReportByDevice” option the device rather
	  than the mount point can be used to identify partitions. Thanks to
	  Paul Sadauskas for the patch.
	* dns plugin: The possibility to ignore numeric QTypes has been added.
	  Thanks to Mirko Buffoni for the patch.
	* GenericJMX plugin: The new, Java-based GenericJMX plugin allows to
	  query arbitrary data from a Java process using the “Java Management
	  Extensions” (JMX).
	* madwifi plugin: The new MadWifi plugin collects information about
	  Atheros wireless LAN chipsets from the MadWifi driver. Thanks to
	  Ondrej Zajicek for his patches.
	* network plugin: The receive- and send-buffer-sizes have been made
	  configurable, allowing for bigger and smaller packets. Thanks to
	  Aman Gupta for the patch.
	* olsrd plugin: The new OLSRd plugin queries routing information from
	  the “Optimized Link State Routing” daemon.
	* rrdtool plugin: A new configuration option allows to define a random
	  write delay when writing RRD files. This spreads the load created by
	  writing RRD files more evenly. Thanks to Mariusz Gronczewski for the
	  patch.
	* swap plugin: The possibility to collect swapped in/out pages has
	  been added to the Swap plugin. Thanks to Stefan Völkel for the
	  patch.
	* tokyotyrant plugin: The new TokyoTyrant plugin reads the number of
	  records and file size from a running Tokyo Tyrant server. Thanks to
	  Paul Sadauskas for the patch.
	* unixsock plugin: Add the “GETTHRESHOLD” command. This command can be
	  used to query the thresholds configured for a particular identifier.
	* write_http plugin: The new Write HTTP plugin sends the values
	  collected by collectd to a web-server using HTTP POST requests.
	  Thanks to Paul Sadauskas for the patch.
	* zfs_arc plugin: The new ZFS ARC plugin collects information about
	  the “Adaptive Replacement Cache” (ARC) of the “Zeta File-System”
	  (ZFS). Thanks to Anthony Dewhurst for the patch.
	* empty_counter match: The new Empty Counter match matches value
	  lists, where at least one data source is of type COUNTER and the
	  counter value of all counter data sources is zero.

2009-12-18, Version 4.7.5
	* Build system, java plugin: Don't use “find -L” to search for Java
	  headers, because it's a GNU extension.
	* Build system: Support for parallel builds has been improved. Thanks
	  Sebastian Harl and Stefan Völkel for looking into this.
	* collectd: Print error messages to STDERR if no log plugin has been
	  loaded.
	* memory plugin: Handling of >4 Gbyte of memory has been fixed.
	* network plugin: The license has been changed to LGPL 2.1.
	* oracle plugin: Reconnect to the database if the connection dies.
	* rrdcached plugin: Work-around for a bug in RRDtool 1.4rc2 has been
	  added.
	* snmp plugin: Handling of negative values has been fixed. Strings
	  containing control characters are now interpreted as hex-strings.
	* unixsock plugin: A memory leak in the LISTVAL command has been
	  fixed. Thanks to Ben Knight for his patch.

2009-10-03, Version 4.7.4
	* Build system: Issues when building the iptables plugin have been
	  fixed.
	* exec plugin: Clear the signal block mask before calling exec(2).
	* perl plugin: Declare the “environ” variable. This solves build
	  issues on some platforms.
	* processes plugin: Remove unnecessary call of realloc(3). Thanks to
	  Andrés J. Díaz for the patch.
	* unixsock plugin: Fix a (well hidden) race condition related to file
	  descriptor handling.

2009-09-13, Version 4.7.3
	* collectd: Fix a possible but very rare invalid “free” in the caching
	  code. Thanks to Sebastian Harl for the patch.
	* collectd: Remove old values when a cache entry is marked as missing.
	  This way the “GETVAL” command of the UnixSock plugin doesn't return
	  old, no longer valid values when this happens. Thanks to Andrés J.
	  Díaz for the patch.
	* collectd: The “plugin_unregister_read” function has been fixed.
	* apache, ascent, bind, curl, nginx plugins: Advise the cURL library
	  to follow redirects. Thanks to Joey Hess for reporting this bug.
	* df plugin: Check the ignorelist before stating the file system,
	  possibly reducing the number of stats considerably. Thanks to Joey
	  Hess for reporting this bug.
	* iptables plugin: Support for the new libiptc API has been added.
	  Thanks to Sebastian Harl for the patch. The build system has been
	  updated to the plugin only includes the shipped header files when it
	  is linked with the shipped library, too.
	* java plugin: Delay creating the JVM until after the daemon has
	  forked. The JVM internally creates threads that are lost when
	  forking. This means that Java-based plugins are now configured
	  during the init-phase, i. e. later than other plugins.
	* libvirt plugin: Re-connect to libvirtd if connecting fails. Thanks
	  to Alan Pevec for the patch.
	* network plugin: Fix the handling of the “CacheFlush” option: The
	  value was assigned to a wrong variable. The initialization of the
	  gcrypt library, which is used for signing / encrypting traffic, has
	  been fixed. Thanks to Luke Heberling for the patch.
	* powerdns plugin: Set a timeout when reading data from the datagram
	  socket. Handling of the “LocalSocket” option has been fixed.  An
	  incorrectly used “type” has been corrected. Thanks to Luke Heberling
	  for his patches.

2009-07-19, Version 4.7.2
	* Build system: Support for `DESTDIR' has been fixed in the Java
	  bindings.
	* collectd: Okay-notifications have been fixed. Thanks to Andrés J.
	  Díaz for fixing this bug.
	* collectd: A programming error has been fixed in the notification
	  code. The bug may result in an assertion failure.
	* memcached plugin: Portability fix for Solaris. Thanks to Amit Gupta
	  for reporting the bug.
	* ping plugin: Link the plugin with libm.

2009-06-02, Version 4.7.1
	* Build system: Detection of Java has been improved and missing
	  details have been added to the configuration summary. Support for
	  libtool 2.2 has been added.
	* collectd: Two bugs with the threshold checking have been fixed. The
	  first one prevented thresholds to be checked at all, the second one
	  caused wrong behavior with the persistency option. Thanks to Andrés
	  J. Díaz for fixing these problems.
	* collectd: Handling of the `Include' configuration option has been
	  fixed.
	* rrdtool plugin: Make sure initialization is run only once. This
	  resolves problems under Solaris and potentially other systems.
	  Thanks to Amit Gupta for reporting this bug.
	* java plugin: Make it possible to use dots ('.') instead of slashes
	  ('/') as the class separator. Thanks to Randy Rizun for pointing
	  this out.
	* swap plugin: A work-around for 32-bit Solaris has been added. Thanks
	  to Doug MacEachern for the patch.

2009-05-11, Version 4.7.0
	* apache plugin: Support to query multiple servers has been added.
	  Thanks to Amit Gupta for the patch.
	* apache plugin: Handling of lighttpd's scoreboard statistics has been
	  improved. Thanks to Amit Gupta for the patch.
	* conntrack plugin: The new conntrack plugin collects the connection
	  tracking table size. Thanks to Tomasz Pala for the patch.
	* fscache plugin: The new fscache plugin collects statistics about
	  Linux' file-system based caching framework. Thanks to Edward
	  Konetzko for the patch.
	* gmond plugin: The new gmond plugin can receive and interpret
	  multicast traffic from Ganglia's gmond daemon.
	* java plugin: The new java plugin exports the collectd API to Java,
	  making it possible to write extensions to collectd in Java.
	* memcachec plugin: The new memcachec plugin queries data from a
	  memcached daemon and parses it similar to the cURL plugin. Thanks to
	  Doug MacEachern for the initial code.
	* memcached plugin: Support for connections over UNIX domain sockets
	  has been added. Thanks to Franck Lombardi for the patch.
	* memory plugin: Support for OpenBSD and possibly other *BSDs has been
	  added. Thanks to Simon Kuhnle for the patch.
	* mysql plugin: Support to query multiple databases has been added.
	  Thanks to Doug MacEachern for the patch.
	* mysql plugin: Master/slave statistics have been added.
	* mysql plugin: Lock statistics have been added. Thanks to Rodolphe
	  Quiédeville for the patch.
	* network plugin: The possibility to sign or encrypt network traffic
	  has been added.
	* protocols plugin: The new protocols plugin provides information
	  about network protocols, such as IP, TCP and UDP.
	* snmp plugin: The intervals given in the configuration of the SNMP
	  plugin must no longer be a multiple of the global interval.
	* table plugin: The new Table plugin provides parsing for table-like
	  structured files, such as many files beneath /proc.
	* ted plugin: The new TED plugin reads power consumption measurements
	  from “The Energy Detective” (TED). Thanks to Eric Reed for this
	  plugin.
	* onewire plugin: The new `Interval' option allows collecting
	  information from OneWire sensors at arbitrary intervals.
	* ping plugin: Support for collecting the drop rate and standard
	  deviation of round-trip times has been added.
	* uptime plugin: The new uptime plugin can collect the server's
	  uptime. Thanks to Marco Chiappero for the patch.

2009-09-10, Version 4.6.5
	* collectd: Remove old values when a cache entry is marked as missing.
	  This way the “GETVAL” command of the UnixSock plugin doesn't return
	  old, no longer valid values when this happens. Thanks to Andrés J.
	  Díaz for the patch.
	* apache, ascent, bind, curl, nginx plugins: Advise the cURL library
	  to follow redirects. Thanks to Joey Hess for reporting this bug.
	* df plugin: Check the ignorelist before stating the file system,
	  possibly reducing the number of stats considerably. Thanks to Joey
	  Hess for reporting this bug.
	* iptables plugin: Support for the new libiptc API has been added.
	  Thanks to Sebastian Harl for the patch. The build system has been
	  updated to the plugin only includes the shipped header files when it
	  is linked with the shipped library, too.
	* libvirt plugin: Re-connect to libvirtd if connecting fails. Thanks
	  to Alan Pevec for the patch.
	* powerdns plugin: Set a timeout when reading data from the datagram
	  socket. Handling of the “LocalSocket” option has been fixed.  An
	  incorrectly used “type” has been corrected. Thanks to Luke Heberling
	  for his patches.

2009-07-18, Version 4.6.4
	* collectd: Okay-notifications have been fixed. Thanks to Andrés J.
	  Díaz for fixing this bug.
	* collectd: A programming error has been fixed in the notification
	  code. The bug may result in an assertion failure.
	* memcached plugin: Portability fix for Solaris. Thanks to Amit Gupta
	  for reporting the bug.

2009-06-02, Version 4.6.3
	* Build system, various plugins: Many build fixes for FreeBSD,
	  OpenBSD, NetBSD, Solaris and Mac OS X. Big thanks to Doug MacEachern
	  for many fixes and providing a build system for many platforms,
	  Ulf Zimmermann for providing a FreeBSD system and Simon Kuhnle for
	  providing an OpenBSD system.
	* collectd: Two bugs with the threshold checking have been fixed. The
	  first one prevented thresholds to be checked at all, the second one
	  caused wrong behavior with the persistency option. Thanks to Andrés
	  J. Díaz for fixing these problems.
	* collectd: Handling of the `Include' configuration option has been
	  fixed.
	* battery plugin: Don't complain about a missing directory every
	  interval.
	* exec plugin: Allow executed programs to close STDERR. Thanks to
	  Thorsten von Eicken for reporting this problem.
	* irq plugin: Fix handling of overflowing 32-bit counters. Thanks to
	  Tomasz Pala for the patch.
	* perl plugin: Portability build-fixes. Thanks to Doug MacEachern for
	  the patch.
	* memory plugin: Fix a potential problem under Solaris.
	* swap plugin: A work-around for 32-bit Solaris has been added. Thanks
	  to Doug MacEachern for the patch.

2009-03-18, Version 4.6.2
	* collectd: Some Solaris utility code has been improved.
	* filter subsystem: Allow `Chains' without default targets.
	* liboping: A patch to comply with strict aliasing rules has been
	  added.
	* timediff match: Fix a typo: The match was registered with a wrong
	  name which prevented this match to be used as documented. Thanks to
	  Bruno Prémont for finding this problem.
	* bind plugin: Fix collection of the cached RR sets. The number of RR
	  sets currently in the cache was collected as a counter value, which
	  is nonsense. Thanks to Bruno Prémont for implementing this.
	* dns plugin: Don't pass NULL to `pcap_open_live': Some systems,
	  primarily BSDs, don't take it well and crash.
	* oracle plugin: Portability to 64 bit systems has been improved.
	* postgresql plugin: The default configuration has been improved.
	* rrdtool plugin: Fix a possible race condition: If the network plugin
	  is brought and dispatches a value before the rrdtool plugin is
	  initialized, the daemon may crash.

2009-02-22, Version 4.6.1
	* collectd: Many documentation fixes.
	* Collectd::Unixsock: Error handling has been improved.
	* regex match: Don't link with the PCRE library.
	* bind plugin: Various bugs have been fixed. Thanks to Bruno Prémont
	  for finding and fixing most of them.
	* ipmi plugin: Fix an off-by-one error which could cause segmentation
	  faults. Thanks to Peter Holik for his patch.

2009-02-16, Version 4.6.0
	* collectd: Added the `filter chain' infrastructure, which allows the
	  user to use `matches' and `targets' to control value processing.
	* collectd: The new `-T' command line argument allows more in-depth
	  testing of a configuration. Thanks to Doug MacEachern for the patch.
	* collectd-nagios: The Nagios integration command has been updated to
	  use libcollectdclient. The `percentage' aggregation function has
	  been added. Thanks to Fabian Linzberger for the patch.
	* libcollectdclient: A library which abstracts communication with the
	  unixsock plugin for clients has been added.
	* regex match: Match values by their identifies using regular
	  expressions.
	* timediff match: Match for values with an invalid timestamp.
	* value match: Select values by their data sources' values.
	* notification target: Create and dispatch a notification.
	* replace target: Replace parts of an identifier using regular
	  expressions.
	* set target: Set (overwrite) entire parts of an identifier.
	* bind plugin: This new plugin uses the new HTTP/XML interface to BIND
	  statistics, allowing very detailed name server statistics. Thanks to
	  Bruno Prémont for this plugin.
	* cpu plugin: Report `interrupt' separately when using
	  sysctlbyname(3) (used under *BSD). Support for sysctl(3), for
	  example for native OpenBSD support, has been added. Thanks to Simon
	  Kuhnle for the patch.
	* csv plugin: Make it possible to write values to STDOUT instead of
	  files. This is meant for testing purposes mostly. The output written
	  to STDOUT is compatible with the exec plugin. Thanks to Doug
	  MacEachern for the patch.
	* curl plugin: This new plugin can be used to read web pages and parse
	  them using the same mechanism that's used in the tail plugin.
	* dbi plugin: This new plugin allows you to connect to a variety of
	  relational databases and use SQL to gather custom statistics from
	  it. It is similar to the already existing PostgreSQL plugin but uses
	  libdbi to communicate with the database(s).
	* interface plugin: Use the ignorelist framework when selecting /
	  ignoring interfaces. This allows one to use regular expressions to
	  select interfaces, too.
	* ipmi plugin: Handle temporary IPMI error conditions more gracefully.
	  Thanks to Bruno Prémont for this patch.
	* memcached plugin: Add hit-ratio metric. Thanks to Doug MacEachern
	  for the patch.
	* mysql plugin: Allow connecting to a database via the UNIX domain
	  socket, too. Thanks to Mirko Buffoni for the patch.
	* network plugin: Further performance improvements for the receive
	  code. This hopefully will help very large setups.
	* openvpn plugin: This new plugin collects statistics provided by the
	  OpenVPN daemon. Thanks to Doug MacEachern for the patch.
	* oracle plugin: This new plugin allows you to connect to an Oracle
	  database and use SQL to gather custom statistics from it. It is
	  similar to the already existing PostgreSQL plugin.
	* perl plugin: Compatibility fixes for broken versions of Perl 5.10
	  have been added.
	* perl plugin: Export the newly added plugin_write() to Perl plugins.
	* perl plugin: Added support for `notification meta data'.
	* perl plugin: Added support for the `filter chain' infrastructure by
	  allowing plugins to register `matches' and `targets'.
	* postgresql plugin: The preferred configuration syntax has been
	  updated to be in line with the syntax used by the new dbi and oracle
	  plugins. The compatibility code for the old syntax is present.
	  Support for the new `Result' blocks and the interval parameter has
	  been added.
	* processes plugin: Stacksize and virtual memory usage statistics have
	  been added. Portability fixes.
	* rrdcached plugin: This new plugin uses the (still in development)
	  RRD accelerator daemon, rrdcached. This daemon works very similar to
	  the original rrdtool plugin of collectd, but adds some more nice
	  features.
	* swap plugin: Code for OpenBSD (and possibly other *BSDs) has been
	  added.

2009-05-09, Version 4.5.4
	* Build system, various plugins: Many build fixes for FreeBSD,
	  OpenBSD, NetBSD, Solaris and Mac OS X. Big thanks to Doug MacEachern
	  for many fixes and providing a build system for many platforms,
	  Ulf Zimmermann for providing a FreeBSD system and Simon Kuhnle for
	  providing an OpenBSD system.
	* collectd: Fix a potential race condition when creating directories.
	* battery plugin: Don't complain about a missing directory every
	  interval.
	* dns plugin: Slight portability fixes.
	* exec plugin: Allow executed programs to close STDERR. Thanks to
	  Thorsten von Eicken for reporting this problem.
	* irq plugin: Fix handling of overflowing 32-bit counters. Thanks to
	  Tomasz Pala for the patch.
	* perl plugin: Portability build-fixes. Thanks to Doug MacEachern for
	  the patch.
	* rrdtool plugin: Fix a possible race condition: If the network plugin
	  is initialized and dispatches a value before the rrdtool plugin is
	  initialized, the daemon may crash.
	* memory plugin: Fix a potential problem under Solaris.

2009-02-22, Version 4.5.3
	* build system: The check for libupsclient even when `pkg-config' is
	  not available.
	* collectd: Fix error handling in the global cache.
	* Collectd::Unixsock: Error handling has been improved.
	* ascent plugin: Fix a memory leak. Thanks to Bruno Prémont for his
	  patch.
	* ipmi plugin: Fix an off-by-one error which could cause segmentation
	  faults. Thanks to Peter Holik for his patch.
	* tcpconns plugin: An endianness problem has been fixed in the *BSD
	  code. Thanks to "thated" for reporting this.

2009-01-02, Version 4.5.2
	* build system: Check for `mysql.h' and `mysql/mysql.h', since the
	  file may be in both locations, especially when the database was
	  installed in a non-standard path. Thanks to Dusty Doris for
	  reporting this.
	* build system: Handle the _POSIX_PTHREAD_SEMANTICS defined, needed by
	  Solaris, in the configure script automatically.
	* build system, tcpconns plugin: Check for `kvm_nlist' and
	  `kvm_openfiles' before enabling the plugin: Solaris provides a KVM
	  library with similar functions to the BSD variant, but doesn't
	  provide these necessary functions.
	* collectd.conf(5): Various fixes and clarifications.
	* collectd: Remove a GNUism (unnamed unions), thus improving
	  portability.
	* collectd, apcups plugin: Include "collectd.h" before <stdlib.h>.
	  This solves portability problems, especially for Solaris.
	* dns plugin: Fix a portability problem with NetBSD.
	* filecount plugin: Fix an off-by-one error. This error may cause a
	  segmentation fault.
	* network plugin: Fix the handling of `type' in the network protocol.
	  Due to a programming mistake, only 4 or 8 bytes would be copied to a
	  much larger buffer. This caused the `type' to be transferred much
	  more often than necessary. In some cases, e. g. the `cpu' and
	  `cpufreq' plugins being used at the same time, data may be corrupted
	  in those files. Thanks to Bruno Prémont for debugging and reporting
	  this issue.
	* processes plugin: Fix a possible segmentation fault when specifying
	  invalid configuration options.
	* unixsock plugin: Make sure the initialization function is run only
	  once. This resolves a file descriptor leak under systems which run
	  the initialization more than once, such as Solaris.

2008-10-16, Version 4.5.1
	* build system: Change `--enable-<plugin>' to abort with an error if
	  dependencies are not met. Thanks to Bruno Prémont for the patch.
	  Also, the poisoning of various string functions has been restricted
	  to debug builds.
	* collectd: Fix a memory leak in the global value cache. With every
	  *missing* value a couple of bytes would be leaked. Another memory
	  leak in the configuration handling code has been fixed. Thanks to
	  Niraj Tolia for reporting these issues.
	* collectd: Fix an off-by-one error in the ignorelist functionality.
	  When using regular expressions, the last character would be missing,
	  possibly matching differently from what one would expect.
	* collectdmon: Don't block SIGCHLD. This fixes a potential portability
	  problem.
	* collectd-nagios: Fix handling of the `-d' option. Thanks to Fabian
	  Linzberger for reporting the bug.
	* iptables plugin: Fix an off-by-one error. If a string was just one
	  character too long, it was truncated instead of reporting an error.
	* network plugin: Fix a memory leak in the configuration handling
	  code. Thanks to Niraj Tolia for reporting this issue.
	* perl plugin: Log an error message if bootstrapping `Collectd' fails.
	* postgresql plugin: Don't reopen connection during reinitialization.
	  This fixes a bug under Solaris and potentially other platforms.
	  Missing calls to `PQclear' have been added, too. This fixes memory
	  leaks. Thanks to ``Admin'' for reporting these bugs.
	* snmp plugin: Don't expect null-terminated strings from the Net-SNMP
	  library.
	* tail plugin: Call `clearerr(3)' after reading an EOF. This fixes
	  problems with some `libc's. Thanks to Matthias Lay for reporting the
	  bug.

2008-09-04, Version 4.5.0
	* collectd: Added the ability to flush certain identifiers.
	* collectd: The concept of `notification meta data' has been
	  introduced.
	* filecount plugin: The new filecount plugin counts the number of
	  files in a directory and its subdirectories.
	* ipmi plugin: Sensor names have been changed to ensure unique names.
	  Notifications upon added and removed sensors can now be generated.
	* notify_desktop plugin: This new plugin sends notifications to the
	  X desktop using the structure defined in the `Desktop Notification
	  Specification'.
	* notify_email plugin: This new plugin sends out notifications via
	  email, using the `esmtp' library.
	* onewire plugin: The new experimental(!) onewire plugin reads values,
	  such as temperatures, from sensors connected to the computer via the
	  onewire bus.
	* perl plugin: Improved synchronized access to internal data structures
	  and fixed a possible dead-lock.
	* perl plugin: Added the ability to flush certain identifiers and marked
	  plugin_flush_all() and plugin_flush_one() as deprecated in favor of
	  plugin_flush().
	* perl plugin: Added the ability to configure Perl plugins.
	* postgresql plugin: The new postgresql plugin collects statistics
	  about or from a PostgreSQL database.
	* processes plugin: The `ProcessMatch' option has been added.
	* rrdtool plugin: Implement throttling of the `update queue' to lessen
	  IO load.
	* tcpconns plugin: This plugin has been ported to OpenBSD.
	* thermal plugin: The new thermal plugin collects system temperatures
	  using Linux ACPI thermal zone data.

2009-01-02, Version 4.4.5
	* build system: Check for `mysql.h' and `mysql/mysql.h', since the
	  file may be in both locations, especially when the database was
	  installed in a non-standard path. Thanks to Dusty Doris for
	  reporting this.
	* build system: Handle the _POSIX_PTHREAD_SEMANTICS defined, needed by
	  Solaris, in the configure script automatically.
	* collectd.conf(5): Various fixes and clarifications.
	* apcups plugin: Include "collectd.h" before <stdlib.h>. This solves
	  portability problems, especially for Solaris.
	* dns plugin: Fix a portability problem with NetBSD.
	* network plugin: Fix the handling of `type' in the network protocol.
	  Due to a programming mistake, only 4 or 8 bytes would be copied to a
	  much larger buffer. This caused the `type' to be transferred much
	  more often than necessary. In some cases, e. g. the `cpu' and
	  `cpufreq' plugins being used at the same time, data may be corrupted
	  in those files. Thanks to Bruno Prémont for debugging and reporting
	  this issue.
	* unixsock plugin: Make sure the initialization function is run only
	  once. This resolves a file descriptor leak under systems which run
	  the initialization more than once, such as Solaris.

2008-10-16, Version 4.4.4
	* build system: Change `--enable-<plugin>' to abort with an error if
	  dependencies are not met. Thanks to Bruno Prémont for the patch.
	  Also, the poisoning of various string functions has been restricted
	  to debug builds.
	* collectd: Fix a memory leak in the global value cache. With every
	  *missing* value a couple of bytes would be leaked. Another memory
	  leak in the configuration handling code has been fixed. Thanks to
	  Niraj Tolia for reporting these issues.
	* collectd: Fix an off-by-one error in the ignorelist functionality.
	  When using regular expressions, the last character would be missing,
	  possibly matching differently from what one would expect.
	* collectdmon: Don't block SIGCHLD. This fixes a potential portability
	  problem.
	* collectd-nagios: Fix handling of the `-d' option. Thanks to Fabian
	  Linzberger for reporting the bug.
	* network plugin: Fix a memory leak in the configuration handling
	  code. Thanks to Niraj Tolia for reporting this issue.
	* perl plugin: Log an error message if bootstrapping `Collectd' fails.
	* tail plugin: Call `clearerr(3)' after reading an EOF. This fixes
	  problems with some `libc's. Thanks to Matthias Lay for reporting the
	  bug.

2008-09-01, Version 4.4.3
	* collectd: Fix a memory leak in the threshold checking code.
	* memcached plugin: Fix a too short timeout and a related file
	  descriptor leak.
	* memory plugin: A typo in the libstatgrab code has been fixed.
	* snmp plugin: Fix a possible memory leak.

2008-07-15, Version 4.4.2
	* build system: Use pkg-config to detect the upsclient library.
	* collectd: Try even harder to determine the endianess of the
	  architecture collectd is being built on.
	* disk plugin: Fix for Linux 2.4: A wrong field was used as the name
	  of disks.
	* dns plugin: Fix compilation errors with BIND versions 19991001
	  through 19991005.
	* network plugin: Bugfix in the init routine: The init function
	  cleared a buffer regardless of its contents. This could lead to lost
	  values under Solaris.
	* nginx plugin: Remove usage of the thread-unsafe `strtok' function.
	* vserver plugin: Remove usage of the thread-unsafe `readdir'
	  function.
	* wireless plugin: Work around incorrect noise and power values
	  returned by some broken drivers.

2008-06-03, Version 4.4.1
	* collectd: Fix the `DataSource' option within `Type' blocks. Thanks
	  to kyrone for reporting this.
	* collectd: Fixed min/max output in notifications generated by
	  threshold checking.
	* collectd-nagios: Fix the protocol used to communicate with the
	  daemon.
	* perl plugin: Fail noisily, but don't shutdown the daemon, if
	  initialization has errors. An issue with Perl 5.10 has been fixed.
	* teamspeak2 plugin: Fixed an out of bound array access. Thanks to
	  René Rebe and Siegmund Gorr for reporting this.

2008-05-06, Version 4.4.0
	* collectd: Internal code cleanups.
	* collectd: Added support for a `Flush' command in the unixsock and
	  exec plugins. This command can be used to force a plugin (or all) to
	  flush its values to disk.
	* collectd: Thresholds can now be configured to apply to one data
	  source only, making it possible to configure different thresholds
	  for each data source.
	* apache, nginx plugins: Added the possibility to disable host and/or
	  peer verification.
	* ascent plugin: The new ascent plugin reads and parses the statistics
	  page of an Ascent server.
	* cpu plugin: Support for the statgrab library has been added.
	* disk plugin: The possibility to ignore certain disks or collect only
	  specific disks has been added.
	* disk plugin: Support for the statgrab library has been added.
	* ipmi plugin: The new ipmi plugin uses the OpenIPMI library to read
	  sensor values via IPMI, the intelligent platform management
	  interface.
	* iptables plugin: The iptc library that is used by the iptables
	  plugin has been added to the distribution, because it is not
	  provided by all distributions and removed from at least one.
	* powerdns plugin: The new powerdns plugin reads statistics from an
	  authoritative or a recursing PowerDNS name server.
	* rrdtool plugin: The size of the files generated with the default
	  configuration has been decreased.
	* tail plugin: The new tail plugin can be used to gather statistics by
	  continuously reading from log files.
	* teamspeak2 plugin: The new teamspeak2 plugin connects to a
	  TeamSpeak2 server and collects statistics about the number of users
	  and number of channels.
	* users plugin: Support for the statgrab library has been added.
	* vmem plugin: The new vmem plugin collects very detailed statistics
	  about the virtual memory subsystem of Linux.

2008-08-30, Version 4.3.4
	* Build system: Improved detection of and linking with the statgrab
	  library.
	* collectd: Portability fixes, especially to determine endianess more
	  reliable.
	* Various plugins: Fix format strings.
	* disk plugin: A fix for giving disks under Linux 2.4 the right names
	  again has been applied.
	* memcached plugin: Fix a too short timeout and a related file
	  descriptor leak.
	* memory plugin: A typo in the libstatgrab code has been fixed.
	* network plugin: A fix in the initialization function solves problems
	  under Solaris.
	* nginx plugin: A thread-unsafe function has been replaced.
	* vserver plugin: A thread-unsafe function has been replaced.
	* wireless plugin: A work-around for broken wireless drivers has been
	  added.

2008-04-22, Version 4.3.3
	* build system: Improved detection of several libraries, especially if
	  they are in non-standard paths.
	* build system: Portability fixes: Automatically define "_REENTRANT"
	  if the libc expects it.
	* collectd: Error and warning messages have been improved.
	* collectd: Check for the BYTE_ORDER and BIG_ENDIAN defines before
	  using them.
	* apache plugin: Allocate new memory when reading a webpage instead of
	  using a buffer of static size.
	* exec plugin: Close (almost) all filedescriptors before exec(2)ing
	  the program.
	* hddtemp plugin: Error and warning messages have been improved.
	* sensors plugin: Fix sensor collection for some chip types.

2008-03-29, Version 4.3.2
	* collectd: Fix configuration of the `FailureMax', `WarningMax', and
	  `Persist' threshold options.
	* collectd: Fix handling of missing values in the global value cache.
	* collectd: Improved error messages when parsing the configuration.
	* sensors plugin: Fix temperature collection with libsensors4.
	* unixsock plugin: Fix mixed input and output operation on streams.
	* wireless plugin: Fix reading noise value.

2008-03-05, Version 4.3.1
	* exec plugin: Set supplementary group IDs.
	* network plugin:
	  + Use `memcpy' when constructing/parsing a package to avoid
	    alignment problems on weird architectures, such as Sparc.
	  + Translate doubles to/from the x86 byte representation to ensure
	    cross-platform compatibility.
	* ping plugin: Correct the handling of the `TTL' setting.
	* swap plugin: Reapply a patch for Solaris.
	* tcpconns plugin: Portability improvements.

2008-02-18, Version 4.3.0
	* collectd: Notifications have been added to the daemon. Notifications
	  are status messages that may be associated with a data instance.
	* collectd: Threshold checking has been added to the daemon. This
	  means that you can configure threshold values for each data
	  instance. If this threshold is exceeded a notification will be
	  created.
	* collectd: The new `FQDNLookup' option tells the daemon to use the
	  full qualified domain name as the hostname, not just the host part
	  es returned by `gethostname(2)'.
	* collectd: Support for more than one `TypesDB' file has been added.
	  This is useful when one such file is included in a package but one
	  wants to add custom type definitions.
	* collectd: The `Include' config option has been expanded to handle
	  entire directories and shell wildcards.
	* collectdmon: The new `collectdmon' binary detects when collectd
	  terminates and automatically restarts it again.
	* csv plugin: The CSV plugin is now able to store counter values as a
	  rate, using the `StoreRates' configuration option.
	* exec plugin: Handling of notifications has been added and the
	  ability to pass arguments to the executed programs has been added.
	* hddtemp plugin: The new `TranslateDevicename' option lets you
	  disable the translation from device names to major-minor-numbers.
	* logfile plugin: Handling of notifications has been added.
	* ntpd plugin: The new `ReverseLookups' can be used to disable reverse
	  domain name lookups in this plugin.
	* perl plugin: Many internal changes added support for handling multiple
	  threads making the plugin reasonably usable inside collectd. The API has
	  been extended to support notifications and export global variables to
	  Perl plugins; callbacks now have to be identified by name rather than a
	  pointer to a subroutine. The plugin is no longer experimental.
	* uuid plugin: The new UUID plugin sets the hostname to an unique
	  identifier for this host. This is meant for setups where each client
	  may migrate to another physical host, possibly going through one or
	  more name changes in the process. Thanks to Richard Jones from
	  Red Hat's Emerging Technology group for this plugin.
	* libvirt: The new libvirt plugin uses the `libvirt' library to query
	  CPU, disk and network statistics about guest systems on the same
	  physical server. Thanks to Richard Jones from Red Hat's Emerging
	  Technology group for this plugin.

2008-04-22, Version 4.2.7
	* build system: Improved detection of several libraries, especially if
	  they are in non-standard paths.
	* build system: Portability fixes: Automatically define "_REENTRANT"
	  if the libc expects it.
	* collectd: Error and warning messages have been improved.
	* collectd: Check for the BYTE_ORDER and BIG_ENDIAN defines before
	  using them.
	* apache plugin: Allocate new memory when reading a webpage instead of
	  using a buffer of static size.
	* exec plugin: Close (almost) all filedescriptors before exec(2)ing
	  the program.
	* hddtemp plugin: Error and warning messages have been improved.
	* sensors plugin: Fix sensor collection for some chip types.

2008-03-29, Version 4.2.6
	* collectd: Improved error messages when parsing the configuration.
	* sensors plugin: Fix temperature collection with libsensors4.
	* unixsock plugin: Fix mixed input and output operation on streams.
	* wireless plugin: Fix reading noise value.

2008-03-04, Version 4.2.5
	* apache plugin: Improved initialization and error messages.
	* exec plugin: Set supplementary group IDs.
	* network plugin:
	  + Create separate threads for reading from the socket and parsing
	    and dispatching incoming packets. Versions prior to this may have
	    problems in high-load situations, where the socket receive buffers
	    overflows, resulting in gaps in the data.
	  + Use `memcpy' when constructing/parsing a package to avoid
	    alignment problems on weird architectures, such as Sparc.
	  + Translate doubles to/from the x86 byte representation to ensure
	    cross-platform compatibility.
	* ping plugin: Correct the handling of the `TTL' setting.
	* rrdtool plugin: Ensure correct handling of the `RRATimespan' option.
	* swap plugin: Reapply a patch for Solaris.
	* tcpconns plugin: Portability improvements.

2008-01-21, Version 4.2.4
	* unixsock plugin: A bug in the unixsock plugin caused it not to set
	  the permission on the socket as documented in the manpage. Thanks to
	  Evgeny Chukreev for fixing this issue.
	* collectd: The documentation has been improved.

2007-12-28, Version 4.2.3
	* sensors plugin: Updated the plugin to build and work with version 3
	  of the libsensors library.

2007-12-15, Version 4.2.2
	* nginx plugin: Incorrect comparison of strings lead to a segfault
	  when using the plugin. Thanks to Saulius Grigaliunas for fixing
	  this.
	* logfile plugin: The config option `Timestamp' was handled
	  incorrectly and basically always active. Thanks to Luke Heberling
	  for fixing this.

2007-11-08, Version 4.2.1
	* tcpconns plugin: Don't complain about a missing file if IPv6 is not
	  enabled on the host.
	* snmp plugin: Fix a memory leak.

2007-10-27, Version 4.2.0
	* collectd: The new config option `Include' lets you include other
	  configfiles and thus split up your config into smaller parts. This
	  may be especially interesting for the snmp plugin to keep the data
	  definitions separate from the host definitions.
	* ipvs plugin: The new `ipvs' plugin collects IPVS connection statistics
	  (number of connections, octets and packets for each service and
	  destination). Thanks to Sebastian Harl for this plugin.
	* memcached plugin: The new `memcached' plugin connects to a memcached
	  daemon process and collects statistics of this distributed caching
	  system. Thanks to Antony Dovgal for contributing this plugin.
	* nginx plugin: The new `nginx' plugin reads the status page of an
	  nginx daemon and saves the handled connections and requests.
	* perl plugin: Many changes, including the added `EnableDebugger'
	  config option which lets you debug your Perl plugins more easily.
	* rrdtool plugin: Use the thread-safe RRD-library if available. Try to
	  be more thread-safe otherwise by locking calls to the library.
	* snmp plugin: Added the options `Scale' and `Shift' to Data-blocks to
	  correct the values returned by SNMP-agents. If a <data> block is
	  defined as `table' the instance is now optional. The sequence number
	  is used as the type-instance in this case. The new `InstancePrefix'
	  option allows to add arbitrary prefixes to the type-instance.
	* tcpconns plugin: The new `tcpconns' plugin collects the number of
	  certain TCP connections and what state they're in. This can be used
	  to see how many connections your FTP server has to handle or how
	  many outgoing connections your mailserver has open.

2008-01-11, Version 4.1.6
	* unixsock plugin: A bug in the unixsock plugin caused it not to set
	  the permission on the socket as documented in the manpage. Thanks to
	  Evgeny Chukreev for fixing this issue.
	* collectd: The documentation has been improved.

2007-12-27, Version 4.1.5
	* rrdtool plugin: Fix a memory leak that only occurred in very-low-
	  memory situations.
	* sensors plugin: Updated the plugin to build and work with version 3
	  of the libsensors library.

2007-11-08, Version 4.1.4
	* Build system: Improve detection of the rrd library, especially if
	  it's in a non-standard location.
	* Build system: A bug when parsing the argument for
	  `--with-libnetsnmp' has been fixed.
	* collectd: Implement `strerror_r' if the libc doesn't provide it.
	* rrdtool plugin: Fix a bug in the shutdown sequence that might cause
	  a deadlock or delay when shutting down the daemon.
	* snmp plugin: Fix a memory leak.

2007-10-24, Version 4.1.3
	* collectd: A build issue under Solaris has been resolved by renaming
	  data types.
	* rrdtool plugin: Use the thread-safe RRD-library if available. Try to
	  be more thread-safe otherwise by locking calls to the library.

2007-09-28, Version 4.1.2
	* apcups plugin: Fix reporting of the `load percent' data.
	* wireless plugin: Correct the handling of cards returning signal and
	  noise quality as percentage.
	* perl plugin: Fix a possible buffer overflow in get_module_name().
	* build system: Further improve the detection of libraries.
	* netlink plugin: Build issues under some older versions of the Linux
	  includes (i. e. Debian Sarge) have been fixed.
	* snmp plugin: Fix a potential segfault when a host times out. Add
	  support for the `timeticks' type. 

2007-09-12, Version 4.1.1
	* Build system: The detection of `libnetlink' has been improved.
	* collectd: The documentation has been fixed in numerous places.
	* exec plugin: Setting the group under which to run a program has been
	  fixed.
	* collectd: The `sstrerror' function was improved to work correctly
	  with the broken GNU version of `strerror_r'.
	* collectd: Write an error message to STDERR when loading of a plugin
	  fails.
	* apcups plugin: Fix the `types' used to submit the values: They still
	  has an `apcups_' prefix which doesn't work anymore.
	* rrdtool plugin: Create new RRD-files with the `begin' time set to
	  whatever the client thinks is `now'..

2007-09-01, Version 4.1.0
	* Build system: The build system has been changed to automatically
	  disable all plugins, which are missing dependencies. The dependency
	  checking has been removed from the plugins themselves to remove
	  redundancy.
	* Flexible interval: The interval of collected data is now sent along
	  with the data itself over the network, so that the interval-settings
	  of server and clients no longer needs to match.
	* netlink plugin: The new `netlink' plugin connects to the Linux
	  kernel using a netlink socket and uses it to query information about
	  interfaces, qdiscs and classes.
	* rrdtool plugin: The cache is now dumped to disk in an extra thread
	  to not block data collection.
	* snmp plugin: The new `snmp' plugin can read values from SNMP enabled
	  network devices, such as switches, routers, thermometers, rack
	  monitoring servers, etc. The collectd-snmp(5) manpage documents this
	  plugin.
	* unixsock plugin: Added the `LISTVAL' command.
	* xmms plugin: The new `xmms' plugin graphs the bitrate and frequency
	  of music played with xmms.

2007-09-28, Version 4.0.9
	* apcups plugin: Fix reporting of the `load percent' data.
	* wireless plugin: Correct the handling of cards returning signal and
	  noise quality as percentage.
	* perl plugin: Fix a possible buffer overflow in get_module_name().

2007-09-12, Version 4.0.8
	* collectd: The `sstrerror' function was improved to work correctly
	  with the broken GNU version of `strerror_r'.
	* collectd: Write an error message to STDERR when loading of a plugin
	  fails.
	* apcups plugin: Fix the `types' used to submit the values: They still
	  has an `apcups_' prefix which doesn't work anymore.
	* rrdtool plugin: Create new RRD-files with the `begin' time set to
	  whatever the client thinks is `now'..

2007-08-26, Version 4.0.7
	* documentation: Some typos have been fixed and some information has
	  been improved.
	* build system: Many fixes for detecting libraries in unusual places,
	  such as on RedHat systems. The affected libraries are `libcurl',
	  `libmysql', and `libupsclient'.
	* network plugin: Allow the `Port' option to be specified as a number
	  (i. e. without quotes).
	* nut plugin: A fix allows linking the nut plugin against
	  libupsclient, version >= 2.2.0.
	* processes plugin: Fix a potential segmentation fault.

2007-07-30, Version 4.0.6
	* sensors plugin: Fix the ignorelist functionality: Only the `type
	  instance' was used to match against the list, but the documentation
	  told otherwise. This release fixes the code, so it complies with the
	  documentation.
	* syslog plugin: Call `openlog' right when the plugin is loaded, so
	  configuration messages will end up in the logging facility.
	* conrtib/fedora: The contributed specfile for Fedora has been
	  updated.

2007-07-05, Version 4.0.5
	* Portability: More fixes for OpenBSD have been included.

2007-06-24, Version 4.0.4
	* cpu plugin: Fixed the Solaris code.
	* dns plugin: Fixed a build issue for OpenBSD.
	* interface plugin: Fixed the Solaris code.
	* load plugin: Fixed the alternative `/proc' Linux code.
	* memory plugin: Fixed the Solaris code.
	* oconfig: Don't require `-lfl' anymore.

2007-06-19, Version 4.0.3
	* cpu plugin: Fix the Darwin / Mac OS X code.
	* ping plugin: Use the return value of `getpid', not its address.
	* csv, rrdtool plugin: Fixed a bug that prevented an buffer to be
	  initialized correctly.
	* configure: Added `--with-nan-emulation' to aid cross compilation.

2007-06-12, Version 4.0.2
	* hddtemp and ntpd plugin: Corrected the parsing of port numbers when
	  they're given in numerically form.

2007-06-07, Version 4.0.1
	* iptables plugin: A bug in the configuration routine has been fixed.
	  Setting a comment in the configfile will no longer cause a
	  segmentation fault.

2007-06-03, Version 4.0.0
	* collectd: The plugin-infrastructure has been changed to allow for
	  more types of plugins, namely `write' and `log' plugins.
	* collectd: The read-function has been changed to read many plugins in
	  parallel, using threads. Thus, plugins generally need to use
	  thread-safe functions from now on.
	* collectd: The '-t' command line options allows to perform syntax tests
	  of the configuration file and exit immediately.
	* csv plugin: The new `csv' plugin handles output to `comma separated
	  values'-files.
	* rrdtool plugin: The new `rrdtool' plugin handles output to
	  RRD-files. Data can be cached to combine multiple updates into one
	  write to increase IO-performance.
	* network plugin: The new `network' plugin handles IO via the network.
	  It implements a different, much more extensible protocol which can
	  combine many values in one packet, decreasing the number of UDP-
	  packets being sent. It can read from and send to the network and
	  with the appropriate configuration even forward packets to other
	  networks.
	* unixsock plugin: The new `unixsock' plugin provides an interface to
	  communicate with the daemon while it is running. Right now the
	  commands `GETVAL' and `PUTVAL' are implemented, but more are to
	  come.
	* perl plugin: The new `perl' plugin allows you to write extensions
	  for collectd in the scripting-language Perl.
	* logfile plugin: The new `logfile' plugin writes logmessages to files
	  or STDOUT or STDERR.
	* syslog plugin: The new `syslog' plugin sends logmessages to the
	  system's syslog daemon.
	* entropy plugin: The new `entropy' plugin collects the amount of
	  entropy currently being available to the system.
	* exec plugin: The new `exec' plugin forks child processes and reads
	  back values provided by the forked processes.
	* iptables plugin: The new `iptables' plugin reads counters from
	  iptables rules. Thanks to Sjoerd van der Berg for contributing this
	  plugin.
	* irq plugin: The new `irq' plugin collects the IRQ-counters. Thanks
	  to Peter Holik for contributing this plugin.
	* nut plugin: The new `nut' plugin connects the upsd of the `network
	  ups tools' and reads information about the connected UPS.
	* apache plugin: Support for lighttpd's `BusyServers' (aka.
	  connections) field was added by Florent Monbillard.
	* collectd-nagios: The new `collectd-nagios' binary queries values
	  from collectd, parses them and exits according to Nagios-standards.
	* manpages: The manpages have been improved a lot.

2007-09-28, Version 3.11.7
	* wireless plugin: Correct the handling of cards returning signal and
	  noise quality as percentage.

2007-08-31, Version 3.11.6
	* processes plugin: Fix a potential segmentation fault.

2007-05-29, Version 3.11.5
	* configure: Added `AC_SYS_LARGEFILE' for LFS.
	* ntpd plugin: Fix a potential buffer overflow.
	* processes plugin: Fix a bug when run under Linux 2.4. All processes
	  were accounted as `zombies'.

2007-04-10, Version 3.11.4
	* dns plugin: Change the order of includes to make the plugin compile
	  under FreeBSD.

2007-03-30, Version 3.11.3
	* configure: Have the configure-script define `HAVE_LIBKSTAT' instead
	  of the unused `COLLECT_KSTAT'.

2007-02-11, Version 3.11.2
	* plugin: Catch NULL-pointer and try to fix them. Otherwise the
	  NULL-pointer may have been passed to `printf' which causes a
	  segfault with some libcs.

2007-02-10, Version 3.11.1
	* df plugin: Some wrong defines have been fixed so the plugin works
	  under Solaris again.
	* dns plugin: The usage of a struct has been fixed to work with
	  non-GNU libcs.
	* processes plugin: Some missing defines have been added so the plugin
	  compiles cleanly under FreeBSD and presumably other UNIXes.

2006-12-22, Version 3.11.0
	* collectd: The new command line option `-P' makes it easier for
	  distributors to change the location of PID-files.
	* collectd: The daemon shuts down faster now which makes it easier to
	  write init.d-scripts for it.
	* apache plugin: Increase the buffersize to 16k, because the 4k buffer
	  caused problems every now and then.
	* df plugin: New config options allow to ignore certain mountpoints,
	  filesystem types or devices.
	* dns plugin: The new dns plugin uses `libpcap' to capture DNS traffic
	  and interprets it. It collects traffic as well as qtype, opcode and
	  rcode counts.
	* email plugin: Sebastian Harl has contributed this plugin which
	  counts received mails in categories (e. g. ham, spam, virus), spam
	  score (as given by SpamAssassin) and check types.
	* mbmon plugin: Flavio Stanchina has contributed this plugin which
	  uses `mbmon' to gather information from sensors on the motherboard.
	* processes plugin: Collect detailed statistics for configured
	  processes, that's process and thread count, CPU usage, resident
	  segment size and pagefaults.
	* multimeter plugin: Peter Holik contributed a new plugin which
	  queries multimeters.
	* sensors plugin: Lubos Stanek has put much effort into improving this
	  plugin, including `extended naming', collection of voltage values
	  and the possibility to ignore certain values.

2006-12-21, Version 3.10.4
	* Max Kellermann has identified a bug in the server routine: When
	  opening a socket fails the daemon will (re)try opening the socket in
	  an endless loop, ultimately leading to a `EMFILE' error.

2006-11-04, Version 3.10.3
	* Lubos Stanek has identified a bug in the ntpd-plugin: When the
	  ntpd's reply was sent in more than one packet, the buffer size was
	  calculated incorrectly, resulting in the reading of uninitialized or
	  freed memory.

2006-11-01, Version 3.10.2
	* The sample config file has been improved.
	* Errors in the manpages have been corrected.
	* The ping-plugin now adds hosts during initialization, not during
	  startup. This speeds up startup when no network connectivity is
	  available. Also, the hosts are being added later when the network is
	  available.
	* Improved BSD-support for the df-plugin.
	* Fixed syntax errors in the swap-plugin for Mac OS X.
	* Fix a wrong structure being passed to `getnameinfo' in the ntpd-
	  plugin.
	* Don't disable the mysql-plugin if connecting to the database fails
	  during initialization. Instead, try again in increasing intervals.

2006-07-19, Version 3.10.1
	* A bug in the apcups plugin was fixed: Is the plugin is loaded, but
	  the apcups cannot be reached, unconnected sockets will pile up and
	  eventually lead to `Too many open files' errors.

2006-07-09, Version 3.10.0
	* The `disk' plugin has been ported to Darwin.
	* The `battery' plugin should work on many Apple computers now.
	* The `traffic' plugin can now ignore certain interfaces. Also,
	  statistics for sent/received packets and errors have been added.
	* A plugin to monitor APC UPSes using `apcupsd' has been added. Thanks
	  to Anthony Gialluca for contributing this plugin and providing me
	  with a test environment :)
	* A plugin for monitoring an NTP instance and the local clock drift
	  has been added.

2006-06-25, Version 3.9.4
	* The Solaris code in the `swap' plugin has been changed to reflect
	  the numbers returned by `swap -s'. Thanks to Christophe Kalt for
	  working this out.
	* The debugging system has been fixed to work with the Sun libc.
	* When built without librrd the variable `operating_mode' could be
	  uninitialized. Thanks to David Elliot for reporting the bug.

2006-06-01, Version 3.9.3
	* Fixed the ping-plugin under FreeBSD and Mac OS X. Potentially other
	  operating systems also profit from the changes, but I wasn't able to
	  check that.
	* Changed the build system to find the netinet-includes under FreeBSD
	  and therefore successfully build the `liboping' library there.

2006-05-09, Version 3.9.2
	* Applied a patch to the `liboping' library. Due to a bug in the
	  sequence checking the `ping' plugin stopped working after
	  approximately 7.6 days.

2006-05-09, Version 3.8.5
	* Applied a patch to the `liboping' library. Due to a bug in the
	  sequence checking the `ping' plugin stopped working after
	  approximately 7.6 days.

2006-04-21, Version 3.9.1
	* Build issues with Solaris and possible other architectures have been
	  resolved.
	* Problems when building the `apache'-plugin without `libcurl' have
	  been resolved.
	* A bug in the `ping' plugin has been fixed. Sorry folks.

2006-04-02, Version 3.9.0
	* A plugin to monitor the Apache webserver has been added.
	  <http://httpd.apache.org/>
	* A plugin to collect statistics about virtual servers using VServer.
	  <http://linux-vserver.org/> Thanks to Sebastian Harl for writing
	  this plugin :)
	* A plugin for wireless LAN cards has been added. It monitors signal
	  strength, link quality and noise ratio..
	* A plugin for Apple hardware sensors has been added.
	* An option to compile collectd with different `step' and `heartbeat'
	  settings has been added. The size of RRAs is no longer static but
	  calculated based on the settings for `step' and `width'.
	* The `ping' plugin can now be configured to use a certain TTL.
	* A plugin to monitor the hardware sensors of Apple computers has been
	  added.
	* The plugins `cpu', `memory', `processes' and `traffic' have been
	  ported to Mach/Darwin (Mac OS X).
	* The `log mode' has been contributed by Christophe Kalt. It writes
	  the data into text files rather than RRD files.

2006-04-09, Version 3.8.4
	* Applied patch by Vincent Stehlé which improves the disk-name
	  resolution in the `hddtemp' plugin for Linux systems.

2006-04-02, Version 3.8.3
	* Applied a patch by James Byers: The MySQL plugin was not working
	  with MySQL 5.0.2 or later.

2006-03-14, Version 3.8.2
	* `utils_mount.c' has been changed to not use the `MNTTAB' defined by
	  the GNU libc, because it points to `/etc/fstab' rather than
	  `/etc/mtab'.

2006-03-13, Version 3.8.1
	* Fixes for building collectd under FreeBSD, Mac OS X and Solaris.
	* Fixes in the debian `postinst' and `init.d' scripts.

2006-03-09, Version 3.8.0
	* The `ping' plugin no longer uses `libping' but a self written
	  library named `liboping'. With this library it's possible to ping
	  multiple IPv4 and IPv6 addresses and hostnames - in parallel.

2006-02-18, Version 3.7.2
	* A simple bug in the `battery' plugin has been fixed. It should now
	  work with ACPI based batteries as well. Thanks to Sebastian for
	  fixing this.
	* Fixing a bug that prevented collectd to be built without librrd.
	  Thanks to Werner Heuser for reporting it.

2006-02-04, Version 3.7.1
	* The new network code has been improved to build with older versions
	  of glibc.
	* Fix in `libping' sets the ICMP sequence on outgoing packets. Thanks
	  to Tommie Gannert for this patch.

2006-01-30, Version 3.7.0
	* The `battery' plugin has been added. It collects information about
	  laptop batteries..
	* The MySQL plugin has been improved: It now writes two more RRD
	  files, `mysql_qcache.rrd' and `mysql_threads.rrd'.
	* The `cpufreq' plugin now reads another file since the file it did
	  read so far causes much overhead in the kernel. Also, you need root
	  to read the old file, but not to read the new one.
	* The `hddtemp' plugin can now be configured to connect to another
	  address and/or port than localhost.
	* The `df' plugin now prefers `statvfs' over `statfs'.
	* The network code has been rewritten. collectd now supports unicast
	  and multicast, and IPv4 and IPv6. Also, the TTL of sent packages can
	  be set in the configfile.

2006-01-24, Version 3.6.2
	* Due to a bug in the configfile handling collectd wouldn't start in
	  client mode. This released fixes this.

2006-01-20, Version 3.6.1
	* Due to a bug in `configure.in' all modules and the binary were
	  linked against `libmysqlclient'. This issue is solved by this
	  release.

2006-01-17, Version 3.6.0
	* A config file has been added. This allows for loading only specific
	  plugins.
	* A `df' plugin has been added.
	* A `mysql' plugin has been added.
	* The `ping' plugin doesn't entirely give up hope when a socket error
	  occurred, but will back of and increase the intervals between tries.

2006-01-21, Version 3.5.2
	* Fixed yet another bug in the signal handling.. Stupid typo..
	* Improved the ping plugin to not give up on socket errors (backport
	  from 3.6.0).

2005-12-18, Version 3.5.1
	* The PID-file is now deleted correctly when shutting down the daemon.
	* SIGINT and SIGTERM are now handled correctly.

2005-12-16, Version 3.5.0 (Revision 326)
	* A bug in the `load' module under Solaris has been fixed.
	* The `users' module has been contributed by Sebastian Harl. It counts
	  currently logged in users.
	* The CPU module now works under FreeBSD without the use of
	  `libstatgrab', however SMP support is missing.
	* The default directories for the RRD files and the PID file now
	  depend on the compile time setting of `localstatedir'.

2005-11-15, Version 3.4.0 (Revision 236)
	* A PID-file is written to /var/run upon startup. Thanks to `Tommie'
	  from gentoo's bugzilla for writing the patch.
	* The build dependency for librrd has been removed. Binaries built
	  without librrd are client-only and will multicast their value as
	  with the `-c' argument.
	* A patch by Peter Holik adds a module for monitoring CPU frequencies.
	* The newly introduced `-f' switch prevents daemon initialization
	  (forking, closing standard filehandles, etc.) Thanks to Alvaro
	  Barcellos for this patch.

2005-11-04, Version 3.3.0 (Revision 216)
	* New modules have been added:
	  - `serial', for monitoring traffic on the serial interfaces
	  - `nfs', for graphing NFS procedure calls
	  - `tape', traffic from/to tape devices
	* The memory.rrd now accepts more than 4Gig of memory.

2005-10-26, Version 3.2.0 (Revision 200)
	* Support for graphing the processes has been added (thanks to Lyonel
	  Vincent)
	* If reading from hddtemp fails collectd will increase the time
	  between polls up to one day.
	* The init.d files have been improved.
	* Problems with the spec file have been fixed.

2005-10-16, Version 3.1.0 (Revision 194)
	* Added the `setsid' syscall to the startup code.
	* Support for hddtemp has been added (thanks to Vincent Stehlé)

2005-09-30, Version 3.0.0 (Revision 184)
	* The ability to send/receive data to/from the network (think
	  multicast) has been added.
	* Modules have been split up into shared libraries can be loaded at
	  runtime. The biggest advantage is that the core program doesn't need
	  to be linked against an external library.
	* A patch by George Kargiotakis has been applied: It fixes the sensors
	  behaviour then more than one sensor is being queried.

2005-09-16, Version 2.1.0 (Revision 172)
	* A module for swap statistics has been added.

2005-09-09, Version 2.0.0 (Revision 135)
	* Filenames can no longer be configured at program startup. The only
	  options as of this version are the directory and ping hosts.
	* CPU statistics now include Wait-IO. If provided under Linux IRQ and
	  Soft-IRQ statistics are added to `System'. 
	* Diskstats now collect read and write bytes, not sectors.
	* Ping statistics can now be collected for more than one host. There
	  is no default any more: If no host is given no host will be pinged.
	* A self-written patch for libping has been applied so it builds
	  cleanly.

2005-09-01, Version 1.8.1 (Revision 123)
	* Much improved configure-script: libraries and features may now be
	  disabled.
	* More detailed warnings/error messages when RRD update fails.

2005-08-29, Version 1.8.0:
	* Support for collecting disk statistics under Solaris.

2005-08-25, Version 1.7.0:
	* Support for libstatgrab[1] for load, memory usage and network
	  traffic. CPU- and disk-usage are not (yet) supported, since
	  libstatgrab returns insufficient information. I will contact the
	  authors.
	* Improved the CPU-initialization code for Solaris. Apparently CPUs
	  aren't necessarily counted linear which is now handled correctly.
	[1]: http://www.i-scream.org/libstatgrab/

2005-08-21, Version 1.6.0:
	* Basic support for Solaris: System load and cpu-usage can be
	  collected under Solaris, too. Other stats will follow later.
	* Many fixes in the autoconf-script
	* Collection/Museum scripts have been added under contrib/museum
	* collectd may now be started in unprivileged mode, though ping
	  statistics will not work.

2005-07-17, Version 1.5.1:
	* Diskstats-RRDs now use major/minor for naming. Some systems have
	  weird strings as disk-names..

2005-07-17, Version 1.5:
	* A new module, diskstats, has been added. It collects information
	  about the disks and partitions.

2005-07-11, Version 1.4.2:
	* The meminfo module has been changed to work with more platforms
	  and/or kernel versions.

2005-07-10, Version 1.4.1: Correct traffic stats
	* The traffic rrd-file is now created with DS-type `COUNTER' which I
	  forgot to correct when I changed that module.

2005-07-09, Version 1.4: More traffic stats
	* Traffic is now collected for all interfaces that can be found
	* Temperature-statistics are read from lm-sensors if available

2005-07-08, Version 1.3: CPU stats
	* Collecting CPU statistics now

2005-07-12, Version 1.2: Using syslog
	* collectd is now using the syslog facility to report errors, warnings
	  and the like..
	* The default directory is now /var/db/collectd

2005-07-10, Version 1.1: Minor changes
	* Nothing really useful to say ;)

2005-07-09, Version 1.0: Initial Version
	* The following modules are provided:
	  * Load average
	  * Ping time
	  * Traffic
	  * Memory info<|MERGE_RESOLUTION|>--- conflicted
+++ resolved
@@ -1,19 +1,13 @@
-<<<<<<< HEAD
 2010-01-14, Version 4.9.1
 	* Documentation: Some manpage fixes.
 	* Default config: Added sample configuration for missing plugins.
 	* apache plugin: Fix a segmentation fault in the config handling of
 	  VerifyPeer / VerifyHost. Thanks to "plazmus" for his or her patch.
 	* processes plugin: Fix handling of derive data sources.
-=======
-2010-01-14, Version 4.8.3
-	* Documentation: Some manpage fixes.
->>>>>>> 4ed1a608
 	* rrdtool plugin: Fix a bug with random write timeouts. Due to an
 	  incorrect initialization some files may be suspended basically
 	  indefinitely. After flushing the files they were written regularly
 	  again.
-<<<<<<< HEAD
 	* routeros plugin: Use the node name for the "host" field.
 	* Monitorus.pm: Put the plugin into the "Collectd::Plugins" namespace.
 	* Perl bindings: Fix a warning that was printed when building
@@ -57,8 +51,13 @@
 	  storage has been added.
 	* scale target: This target to scale (multiply) values by an arbitrary
 	  value has been added.
-=======
->>>>>>> 4ed1a608
+
+2010-01-14, Version 4.8.3
+	* Documentation: Some manpage fixes.
+	* rrdtool plugin: Fix a bug with random write timeouts. Due to an
+	  incorrect initialization some files may be suspended basically
+	  indefinitely. After flushing the files they were written regularly
+	  again.
 
 2009-12-18, Version 4.8.2
 	* Build system, java plugin: Don't use “find -L” to search for Java
