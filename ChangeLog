--- conflicted
+++ resolved
@@ -1,4 +1,24 @@
-<<<<<<< HEAD
+2009-05-09, Version 4.5.4
+	* Build system, various plugins: Many build fixes for FreeBSD,
+	  OpenBSD, NetBSD, Solaris and Mac OS X. Big thanks to Doug MacEachern
+	  for many fixes and providing a build system for many platforms,
+	  Ulf Zimmermann for providing a FreeBSD system and Simon Kuhnle for
+	  providing an OpenBSD system.
+	* collectd: Fix a potential race condition when creating directories.
+	* battery plugin: Don't complain about a missing directory every
+	  interval.
+	* dns plugin: Slight portability fixes.
+	* exec plugin: Allow executed programs to close STDERR. Thanks to
+	  Thorsten von Eicken for reporting this problem.
+	* irq plugin: Fix handling of overflowing 32-bit counters. Thanks to
+	  Tomasz Pala for the patch.
+	* perl plugin: Portability build-fixes. Thanks to Doug MacEachern for
+	  the patch.
+	* rrdtool plugin: Fix a possible race condition: If the network plugin
+	  is initialized and dispatches a value before the rrdtool plugin is
+	  initialized, the daemon may crash.
+	* memory plugin: Fix a potential problem under Solaris.
+
 2009-03-18, Version 4.6.2
 	* collectd: Some Solaris utility code has been improved.
 	* filter subsystem: Allow `Chains' without default targets.
@@ -97,28 +117,6 @@
 	  features.
 	* swap plugin: Code for OpenBSD (and possibly other *BSDs) has been
 	  added.
-=======
-2009-05-09, Version 4.5.4
-	* Build system, various plugins: Many build fixes for FreeBSD,
-	  OpenBSD, NetBSD, Solaris and Mac OS X. Big thanks to Doug MacEachern
-	  for many fixes and providing a build system for many platforms,
-	  Ulf Zimmermann for providing a FreeBSD system and Simon Kuhnle for
-	  providing an OpenBSD system.
-	* collectd: Fix a potential race condition when creating directories.
-	* battery plugin: Don't complain about a missing directory every
-	  interval.
-	* dns plugin: Slight portability fixes.
-	* exec plugin: Allow executed programs to close STDERR. Thanks to
-	  Thorsten von Eicken for reporting this problem.
-	* irq plugin: Fix handling of overflowing 32-bit counters. Thanks to
-	  Tomasz Pala for the patch.
-	* perl plugin: Portability build-fixes. Thanks to Doug MacEachern for
-	  the patch.
-	* rrdtool plugin: Fix a possible race condition: If the network plugin
-	  is initialized and dispatches a value before the rrdtool plugin is
-	  initialized, the daemon may crash.
-	* memory plugin: Fix a potential problem under Solaris.
->>>>>>> ccd445ea
 
 2009-02-22, Version 4.5.3
 	* build system: The check for libupsclient even when `pkg-config' is
